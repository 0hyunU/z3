--- conflicted
+++ resolved
@@ -64,10 +64,6 @@
     vector<lar_term*> m_terms;
     const var_index m_terms_start_index;
     indexed_vector<mpq> m_column_buffer;
-<<<<<<< HEAD
-=======
-    scoped_ptr<nra::solver> m_nra;
->>>>>>> 73e919c0
 public:
     lar_core_solver m_mpq_lar_core_solver;
     unsigned constraint_count() const;
@@ -205,14 +201,7 @@
 
     void set_status(lp_status s);
 
-    lp_status find_feasible_solution();
-   
-<<<<<<< HEAD
-=======
-    final_check_status check_nra(nra_model_t& model, explanation_t& explanation);    
-
->>>>>>> 73e919c0
-    void add_monomial(var_index v, svector<var_index> const& vars);
+    lp_status find_feasible_solution();   
     
     lp_status solve();
 
