--- conflicted
+++ resolved
@@ -19,7 +19,7 @@
 #include "sat/sat_asymm_branch.h"
 #include "sat/sat_asymm_branch_params.hpp"
 #include "sat/sat_solver.h"
-#include "sat/sat_scc.h"
+#include "sat/sat_big.h"
 #include "util/stopwatch.h"
 #include "util/trace.h"
 
@@ -65,14 +65,14 @@
         }
     };
 
-    bool asymm_branch::process(scc* scc) {
+    bool asymm_branch::process(big* big) {
         unsigned elim0 = m_elim_literals;
         unsigned eliml0 = m_elim_learned_literals;
         for (unsigned i = 0; i < m_asymm_branch_rounds; ++i) {
             unsigned elim = m_elim_literals;
-            if (scc) scc->init_big(true);
-            process(scc, s.m_clauses);
-            process(scc, s.m_learned);
+            if (big) big->init_big(s, true);
+            process(big, s.m_clauses);
+            process(big, s.m_learned);
             s.propagate(false); 
             if (s.m_inconsistent)
                 break;
@@ -86,7 +86,7 @@
     }
 
 
-    void asymm_branch::process(scc* scc, clause_vector& clauses) {
+    void asymm_branch::process(big* big, clause_vector& clauses) {
         int64 limit = -m_asymm_branch_limit;
         std::stable_sort(clauses.begin(), clauses.end(), clause_size_lt());
         m_counter -= clauses.size();
@@ -110,7 +110,7 @@
                 }
                 s.checkpoint();
                 clause & c = *(*it);
-                if (scc ? !process_sampled(*scc, c) : !process(c)) {
+                if (big ? !process_sampled(*big, c) : !process(c)) {
                     continue; // clause was removed
                 }
                 *it2 = *it;
@@ -153,8 +153,8 @@
             ++counter;
             change = false;
             if (m_asymm_branch_sampled) {
-                scc sc(s, m_params);
-                if (process(&sc)) change = true;
+                big big;
+                if (process(&big)) change = true;
             }
             if (m_asymm_branch) {
                 m_counter  = 0; 
@@ -188,40 +188,40 @@
     }
 
     struct asymm_branch::compare_left {
-        scc& s;
-        compare_left(scc& s): s(s) {}
+        big& s;
+        compare_left(big& s): s(s) {}
         bool operator()(literal u, literal v) const {
             return s.get_left(u) < s.get_left(v);
         }
     };
 
-    void asymm_branch::sort(scc& scc, clause const& c) {
-        sort(scc, c.begin(), c.end());
-    }
-
-    void asymm_branch::sort(scc& scc, literal const* begin, literal const* end) {
+    void asymm_branch::sort(big& big, clause const& c) {
+        sort(big, c.begin(), c.end());
+    }
+
+    void asymm_branch::sort(big& big, literal const* begin, literal const* end) {
         m_pos.reset(); m_neg.reset();
         for (; begin != end; ++begin) {
             literal l = *begin;
             m_pos.push_back(l);
             m_neg.push_back(~l);
         }
-        compare_left cmp(scc);
+        compare_left cmp(big);
         std::sort(m_pos.begin(), m_pos.end(), cmp);
         std::sort(m_neg.begin(), m_neg.end(), cmp);
     }
 
-    bool asymm_branch::uhte(scc& scc, clause & c) {
+    bool asymm_branch::uhte(big& big, clause & c) {
         unsigned pindex = 0, nindex = 0;
         literal lpos = m_pos[pindex++];
         literal lneg = m_neg[nindex++];
         while (true) {
-            if (scc.get_left(lneg) > scc.get_left(lpos)) {
+            if (big.get_left(lneg) > big.get_left(lpos)) {
                 if (pindex == m_pos.size()) return false;
                 lpos = m_pos[pindex++];
             }
-            else if (scc.get_right(lneg) < scc.get_right(lpos) ||
-                     (m_pos.size() == 2 && (lpos == ~lneg || scc.get_parent(lpos) == lneg))) {
+            else if (big.get_right(lneg) < big.get_right(lpos) ||
+                     (m_pos.size() == 2 && (lpos == ~lneg || big.get_parent(lpos) == lneg))) {
                 if (nindex == m_neg.size()) return false;
                 lneg = m_neg[nindex++];
             }
@@ -232,11 +232,10 @@
         return false;
     }
 
-<<<<<<< HEAD
-    void asymm_branch::minimize(scc& scc, literal_vector& lemma) {
-        scc.ensure_big(true);
-        sort(scc, lemma.begin(), lemma.end());
-        uhle(scc);
+    void asymm_branch::minimize(big& big, literal_vector& lemma) {
+        big.ensure_big(s, true);
+        sort(big, lemma.begin(), lemma.end());
+        uhle(big);
         if (!m_to_delete.empty()) {
             unsigned j = 0;
             for (unsigned i = 0; i < lemma.size(); ++i) {
@@ -244,31 +243,19 @@
                 if (!m_to_delete.contains(l)) {
                     lemma[j++] = l;
                 }
-=======
-   bool asymm_branch::uhle(scoped_detach& scoped_d, scc& scc, clause & c) {
-        int right = scc.get_right(m_pos.back());
-        m_to_delete.reset();
-        for (unsigned i = m_pos.size() - 1; i-- > 0; ) {
-            literal lit = m_pos[i];
-            int right2 = scc.get_right(lit);
-            if (right2 > right) {
-                // lit => last, so lit can be deleted
-                m_to_delete.push_back(lit);
->>>>>>> 35a3523f
             }
             // std::cout << lemma.size() << " -> " << j << "\n";
             lemma.shrink(j);
         }
     }
 
-    void asymm_branch::uhle(scc& scc) {
+    void asymm_branch::uhle(big& big) {
         m_to_delete.reset();
         if (m_to_delete.empty()) {
-            int right = scc.get_right(m_pos.back());
+            int right = big.get_right(m_pos.back());
             for (unsigned i = m_pos.size() - 1; i-- > 0; ) {
                 literal lit = m_pos[i];
-                SASSERT(scc.get_left(lit) < scc.get_left(last));
-                int right2 = scc.get_right(lit);
+                int right2 = big.get_right(lit);
                 if (right2 > right) {
                     // lit => last, so lit can be deleted
                     m_to_delete.push_back(lit);
@@ -279,10 +266,10 @@
             }
         }
         if (m_to_delete.empty()) {
-            int right = scc.get_right(m_neg[0]);
+            int right = big.get_right(m_neg[0]);
             for (unsigned i = 1; i < m_neg.size(); ++i) {
                 literal lit = m_neg[i];
-                int right2 = scc.get_right(lit);
+                int right2 = big.get_right(lit);
                 if (right > right2) {
                     // ~first => ~lit
                     m_to_delete.push_back(~lit);
@@ -294,8 +281,8 @@
         }
     }
 
-    bool asymm_branch::uhle(scoped_detach& scoped_d, scc& scc, clause & c) {
-        uhle(scc);
+    bool asymm_branch::uhle(scoped_detach& scoped_d, big& big, clause & c) {
+        uhle(big);
         if (!m_to_delete.empty()) {
             unsigned j = 0;
             for (unsigned i = 0; i < c.size(); ++i) {
@@ -396,17 +383,17 @@
         }
     }
 
-    bool asymm_branch::process_sampled(scc& scc, clause & c) {
+    bool asymm_branch::process_sampled(big& big, clause & c) {
         scoped_detach scoped_d(s, c);
-        sort(scc, c);
+        sort(big, c);
 #if 0
-        if (uhte(scc, c)) {
+        if (uhte(big, c)) {
             ++m_hidden_tautologies;
             scoped_d.del_clause();
             return false;
         }
 #endif
-        return uhle(scoped_d, scc, c);        
+        return uhle(scoped_d, big, c);        
     }
 
     bool asymm_branch::process(clause & c) {
