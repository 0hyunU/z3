--- conflicted
+++ resolved
@@ -517,14 +517,6 @@
 
 bool theory_seq::fixed_length() {
     obj_hashtable<expr>::iterator it = m_length.begin(), end = m_length.end();
-<<<<<<< HEAD
-    for (; it != end; ++it) {
-        if (fixed_length(*it)) {
-            return true;
-        }
-    }
-    return false;
-=======
     bool found = false;
     for (; it != end; ++it) {
         if (fixed_length(*it)) {
@@ -532,7 +524,6 @@
         }
     }
     return found;
->>>>>>> 73da4dda
 }
 
 bool theory_seq::fixed_length(expr* e) {
@@ -540,14 +531,10 @@
     if (!(is_var(e) && lower_bound(e, lo) && upper_bound(e, hi) && lo == hi && lo.is_unsigned() && lo.is_pos())) {
         return false;
     }
-<<<<<<< HEAD
-    if (m_fixed.contains(e)) {
-=======
     if (is_skolem(m_tail, e) || is_skolem(m_seq_first, e) || 
         is_skolem(m_indexof_left, e) || is_skolem(m_indexof_right, e) ||
         is_skolem(m_contains_left, e) || is_skolem(m_contains_right, e) ||
         m_fixed.contains(e)) {
->>>>>>> 73da4dda
         return false;
     }
 
@@ -555,13 +542,6 @@
     
     m_trail_stack.push(insert_obj_trail<theory_seq, expr>(m_fixed, e));
     m_fixed.insert(e);
-
-<<<<<<< HEAD
-    if (is_skolem(m_tail, e) || is_skolem(m_pre, e) || is_skolem(m_post, e) || is_skolem(m_seq_first, e)) {
-        return false;
-    }
-=======
->>>>>>> 73da4dda
 
     unsigned _lo = lo.get_unsigned();
     expr_ref seq(e, m), head(m), tail(m);
@@ -573,10 +553,6 @@
         seq = tail;
     }
     seq = mk_concat(elems.size(), elems.c_ptr());
-<<<<<<< HEAD
-    std::cout << "Fixed " << mk_pp(e, m) << " " << lo << " " << get_context().get_scope_level() << "\n";
-=======
->>>>>>> 73da4dda
     TRACE("seq", tout << "Fixed: " << mk_pp(e, m) << " " << lo << "\n";);
     add_axiom(~mk_eq(m_util.str.mk_length(e), m_autil.mk_numeral(lo, true), false), mk_seq_eq(seq, e));
     if (!ctx.at_base_level()) {
