--- conflicted
+++ resolved
@@ -229,11 +229,7 @@
 
     void register_builtin_sorts(decl_plugin * p);
     void register_builtin_ops(decl_plugin * p);
-<<<<<<< HEAD
-=======
-    void register_plugin(symbol const & name, decl_plugin * p, bool install_names);
     void load_plugin(symbol const & name, bool install_names, svector<family_id>& fids);
->>>>>>> 882dbfc7
     void init_manager_core(bool new_manager);
     void init_manager();
     void init_external_manager();
