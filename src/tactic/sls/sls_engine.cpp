--- conflicted
+++ resolved
@@ -56,7 +56,6 @@
 {
     unsigned outer_id = (unsigned)(0.5 + sqrt(0.25 + 2 * cnt_restarts));
     unsigned inner_id = cnt_restarts - (outer_id - 1) * outer_id / 2;
-    //printf("armin: %f\n", pow(1.1, inner_id + 1));
     return pow((double) _RESTART_CONST_ARMIN_, (int) inner_id + 1);
 }    
 
@@ -94,19 +93,6 @@
 }
 
 double sls_engine::top_score() {
-#if 0
-    double min = m_tracker.get_score(g->form(0));
-    unsigned sz = g->size();
-    for (unsigned i = 1; i < sz; i++) {
-        double q = m_tracker.get_score(g->form(i));
-        if (q < min) min = q;
-    }
-    TRACE("sls_top", tout << "Score distribution:";
-    for (unsigned i = 0; i < sz; i++)
-        tout << " " << m_tracker.get_score(g->form(i));
-    tout << " MIN: " << min << std::endl;);
-    return min;
-#else
     double top_sum = 0.0;
     unsigned sz = m_assertions.size();
     for (unsigned i = 0; i < sz; i++) {
@@ -124,7 +110,6 @@
 #endif
 
     return top_sum / (double)sz;
-#endif
 }
 
 double sls_engine::rescore() {
@@ -167,14 +152,6 @@
 #else
     NOT_IMPLEMENTED_YET();
 #endif
-}
-
-double sls_engine::incremental_score_prune_new(goal_ref const & g, func_decl * fd, const mpz & new_value) {
-    m_stats.m_incr_evals++;
-    if (m_evaluator.update_prune_new(fd, new_value))
-        return (m_tracker.get_top_sum() / g->size());
-    else
-        return 0.0;
 }
 
 // checks whether the score outcome of a given move is better than the previous score
@@ -203,55 +180,9 @@
     m_mpz_manager.del(old_value);
 #endif
 
-    //if (r >= best_score) {
+    // Andreas: For some reason it is important to use > here instead of >=. Probably related to prefering the LSB.
     if (r > best_score) {
         m_tracker.reset_equal_scores();
-        best_score = r;
-        best_const = fd_inx;
-        m_mpz_manager.set(best_value, temp);
-        return true;
-    }
-    /*else if (r == best_score) {
-        if (m_tracker.get_random_uint(16) % m_tracker.inc_equal_scores() == 0)
-        {
-            best_score = r;
-            best_const = fd_inx;
-            m_mpz_manager.set(best_value, temp);
-            return true;
-        }
-    }*/
-
-    return false;
-}
-
-bool sls_engine::what_if_new(goal_ref const & g, func_decl * fd, const unsigned & fd_inx, const mpz & temp,
-                double & best_score, unsigned & best_const, mpz & best_value) {
-
-    double r = incremental_score_prune_new(g, fd, temp);
-
-    if (r >= best_score) {
-        best_score = r;
-        best_const = fd_inx;
-        m_mpz_manager.set(best_value, temp);
-        return true;
-    }
-
-    return false;
-}
-
-// same as what_if, but only applied to the score of a specific atom, not the total score
-bool sls_engine::what_if_local(
-    expr * e, 
-    func_decl * fd, 
-    const unsigned & fd_inx, 
-    const mpz & temp,
-    double & best_score, 
-    unsigned & best_const, 
-    mpz & best_value) 
-{
-    m_evaluator.update(fd, temp);
-    double r = m_tracker.get_score(e);
-    if (r >= best_score) {
         best_score = r;
         best_const = fd_inx;
         m_mpz_manager.set(best_value, temp);
@@ -271,22 +202,6 @@
     m_mpz_manager.del(mask);
     m_mpz_manager.del(mask2);
 
-}
-
-// Andreas: do we really need all those temporary mpzs?
-void sls_engine::mk_mul2(unsigned bv_sz, const mpz & old_value, mpz & result) {
-    mpz temp, mask, mask2;
-    m_mpz_manager.mul(old_value, m_two, temp);
-    m_mpz_manager.set(mask, m_powers(bv_sz));
-    m_mpz_manager.bitwise_not(bv_sz, mask, mask2);
-    m_mpz_manager.bitwise_and(temp, mask2, result);
-    m_mpz_manager.del(temp);
-    m_mpz_manager.del(mask);
-    m_mpz_manager.del(mask2);
-}
-
-void sls_engine::mk_div2(unsigned bv_sz, const mpz & old_value, mpz & result) {
-    m_mpz_manager.div(old_value, m_two, result);
 }
 
 void sls_engine::mk_inc(unsigned bv_sz, const mpz & old_value, mpz & incremented) {
@@ -389,167 +304,6 @@
     m_mpz_manager.del(new_value);
 }
 
-void sls_engine::mk_random_move() {
-    mk_random_move(m_tracker.get_unsat_constants(m_assertions, m_stats.m_moves));
-}
-
-// will use VNS to ignore some possible moves and increase the flips per second
-double sls_engine::find_best_move_vns(
-    ptr_vector<func_decl> & to_evaluate, 
-    double score,
-    unsigned & best_const, 
-    mpz & best_value, 
-    unsigned & new_bit, 
-    move_type & move) 
-{
-    mpz old_value, temp;
-    unsigned bv_sz, max_bv_sz = 0;
-    double new_score = score;
-
-    for (unsigned i = 0; i < to_evaluate.size() && new_score < 1.0; i++) {
-        func_decl * fd = to_evaluate[i];
-        sort * srt = fd->get_range();
-        bv_sz = (m_manager.is_bool(srt)) ? 1 : m_bv_util.get_bv_size(srt);
-        if (max_bv_sz < bv_sz) max_bv_sz = bv_sz;
-        m_mpz_manager.set(old_value, m_tracker.get_value(fd));
-
-        if (m_bv_util.is_bv_sort(srt) && bv_sz > 1) {
-            if (!m_mpz_manager.is_even(old_value)) {
-                // for odd values, try +1
-                mk_inc(bv_sz, old_value, temp);
-                if (what_if(fd, i, temp, new_score, best_const, best_value))
-                    move = MV_INC;
-            }
-            else {
-                // for even values, try -1
-                mk_dec(bv_sz, old_value, temp);
-                if (what_if(fd, i, temp, new_score, best_const, best_value))
-                    move = MV_DEC;
-            }
-
-            // try inverting
-            mk_inv(bv_sz, old_value, temp);
-            if (what_if(fd, i, temp, new_score, best_const, best_value))
-                move = MV_INV;
-
-            // try to flip lsb
-            mk_flip(srt, old_value, 0, temp);
-            if (what_if(fd, i, temp, new_score, best_const, best_value)) {
-                new_bit = 0;
-                move = MV_FLIP;
-            }
-        }
-
-        // reset to what it was before
-        double check = incremental_score(fd, old_value);
-        SASSERT(check == score);
-    }
-
-    // we can either check the condition once in the beginning or check it repeatedly after every bit
-#if _VNS_ == 1
-    for (unsigned j = 1; j < max_bv_sz && new_score <= score; j++)
-#else
-    if (new_score <= score)
-        for (unsigned j = 1; j < max_bv_sz && new_score < 1.0; j++)
-#endif
-            for (unsigned i = 0; i < to_evaluate.size() && new_score < 1.0; i++) {
-                func_decl * fd = to_evaluate[i];
-                sort * srt = fd->get_range();
-                bv_sz = (m_manager.is_bool(srt)) ? 1 : m_bv_util.get_bv_size(srt);
-                m_mpz_manager.set(old_value, m_tracker.get_value(fd));
-
-                // What would happen if we flipped bit #j ?                
-                if (j < bv_sz)
-                {
-                    mk_flip(srt, old_value, j, temp);
-
-                    if (what_if(fd, i, temp, new_score, best_const, best_value)) {
-                        new_bit = j;
-                        move = MV_FLIP;
-                    }
-                }
-                // reset to what it was before
-                double check = incremental_score(fd, old_value);
-                SASSERT(check == score);
-            }
-    m_mpz_manager.del(old_value);
-    m_mpz_manager.del(temp);
-    return new_score;
-}
-
-double sls_engine::find_best_move_lsb(goal_ref const & g, ptr_vector<func_decl> & to_evaluate, double score,
-                            unsigned & best_const, mpz & best_value, unsigned & new_bit, move_type & move) {
-    mpz old_value, temp;
-    unsigned bv_sz, max_bv_sz = 0;
-    double new_score = score;
-
-    for (unsigned i = 0; i < to_evaluate.size(); i++) {
-        func_decl * fd = to_evaluate[i];
-        sort * srt = fd->get_range();
-        bv_sz = (m_manager.is_bool(srt)) ? 1 : m_bv_util.get_bv_size(srt);
-        if (max_bv_sz < bv_sz) max_bv_sz = bv_sz;
-        m_mpz_manager.set(old_value, m_tracker.get_value(fd));
-
-        if (m_bv_util.is_bv_sort(srt) && bv_sz > 1) {
-            // try inverting
-            mk_inv(bv_sz, old_value, temp);
-            if (what_if(g, fd, i, temp, new_score, best_const, best_value))
-                move = MV_INV;
-
-            if (!m_mpz_manager.is_even(old_value)) {
-                // for odd values, try +1
-                mk_inc(bv_sz, old_value, temp);
-                if (what_if(g, fd, i, temp, new_score, best_const, best_value))
-                    move = MV_INC;
-            }
-            else {
-                // for even values, try -1
-                mk_dec(bv_sz, old_value, temp);
-                if (what_if(g, fd, i, temp, new_score, best_const, best_value))
-                    move = MV_DEC;
-            }
-
-            // try to flip lsb
-            mk_flip(srt, old_value, 0, temp);
-            if (what_if(g, fd, i, temp, new_score, best_const, best_value)) {
-                new_bit = 0;
-                move = MV_FLIP;
-            }
-        }
-
-        // reset to what it was before
-        double check = incremental_score(g, fd, old_value);
-        SASSERT(check == score);
-    }
-
-    for (unsigned j = 1; j < max_bv_sz; j++)
-    {
-        for (unsigned i = 0; i < to_evaluate.size(); i++) {
-            func_decl * fd = to_evaluate[i];
-            sort * srt = fd->get_range();
-            bv_sz = (m_manager.is_bool(srt)) ? 1 : m_bv_util.get_bv_size(srt);
-            m_mpz_manager.set(old_value, m_tracker.get_value(fd));
-
-            // What would happen if we flipped bit #j ?                
-            if (j < bv_sz)
-            {
-                mk_flip(srt, old_value, j, temp);
-
-                if (what_if(g, fd, i, temp, new_score, best_const, best_value)) {
-                    new_bit = j;
-                    move = MV_FLIP;
-                }
-            }
-            // reset to what it was before
-            double check = incremental_score(g, fd, old_value);
-            SASSERT(check == score);
-        }
-    }
-    m_mpz_manager.del(old_value);
-    m_mpz_manager.del(temp);
-    return new_score;
-}
-
 // finds the move that increased score the most. returns best_const = -1, if no increasing move exists.
 double sls_engine::find_best_move(
     ptr_vector<func_decl> & to_evaluate, 
@@ -560,57 +314,26 @@
     move_type & move) 
 {
     mpz old_value, temp;
-#if _USE_MUL3_ || _USE_UNARY_MINUS_
-    mpz temp2;
-#endif
     unsigned bv_sz;
-#if _INSIST_PERC_
-    double new_score = m_tracker.get_random_uint(16) % 100 < _INSIST_PERC_ ? 0.0 : score;
-#else
     double new_score = score;
-#endif
 
     m_tracker.reset_equal_scores();
 
-//    for (unsigned i = 0; i < to_evaluate.size() && new_score < 1.0; i++) {
     for (unsigned i = 0; i < to_evaluate.size(); i++) {
-//    for (unsigned i = m_tracker.get_random_uint(16) % to_evaluate.size(); i != to_evaluate.size(); i = to_evaluate.size()) {
-//    for (unsigned i = to_evaluate.size(); i-- > 0; ) {
         func_decl * fd = to_evaluate[i];
         sort * srt = fd->get_range();
         bv_sz = (m_manager.is_bool(srt)) ? 1 : m_bv_util.get_bv_size(srt);
         m_mpz_manager.set(old_value, m_tracker.get_value(fd));
 
         // first try to flip every bit
-#if _SKIP_BITS_
-        for (unsigned j = (i + m_stats.m_moves) % (_SKIP_BITS_ + 1); j < bv_sz && new_score < 1.0; j += (_SKIP_BITS_ + 1)) {
-#else
-//        for (unsigned j = 0; j < bv_sz && new_score < 1.0; j++) {
         for (unsigned j = 0; j < bv_sz; j++) {
-//        for (unsigned j = bv_sz; j-- > 0; ) {
-#endif
             // What would happen if we flipped bit #i ?                
             mk_flip(srt, old_value, j, temp);
 
-<<<<<<< HEAD
-            //if (m_tracker.get_random_uint(1))
-            //if ((move != MV_FLIP) || (new_bit > j))
-            //{
-            //if (what_if_new(g, fd, i, temp, new_score, best_const, best_value)) {
-            //    new_bit = j;
-            //    move = MV_FLIP;
-            //}
-            //}
-            //else
-            //{
-            if (what_if(g, fd, i, temp, new_score, best_const, best_value)) {
-=======
             if (what_if(fd, i, temp, new_score, best_const, best_value)) {
->>>>>>> f8ee58b3
                 new_bit = j;
                 move = MV_FLIP;
             }
-            //}
         }
 
         if (m_bv_util.is_bv_sort(srt) && bv_sz > 1) {
@@ -618,60 +341,20 @@
             if (!m_mpz_manager.is_even(old_value)) {
                 // for odd values, try +1
                 mk_inc(bv_sz, old_value, temp);
-<<<<<<< HEAD
-                //if (m_tracker.get_random_uint(1))
-                if (what_if(g, fd, i, temp, new_score, best_const, best_value))
-=======
                 if (what_if(fd, i, temp, new_score, best_const, best_value))
->>>>>>> f8ee58b3
                     move = MV_INC;
             }
             else {
                 // for even values, try -1
                 mk_dec(bv_sz, old_value, temp);
-<<<<<<< HEAD
-                //if (m_tracker.get_random_uint(1))
-                if (what_if(g, fd, i, temp, new_score, best_const, best_value))
-=======
                 if (what_if(fd, i, temp, new_score, best_const, best_value))
->>>>>>> f8ee58b3
                     move = MV_DEC;
             }
 #endif
             // try inverting
             mk_inv(bv_sz, old_value, temp);
-<<<<<<< HEAD
-            //if (m_tracker.get_random_uint(1))
-            if (what_if(g, fd, i, temp, new_score, best_const, best_value))
-=======
             if (what_if(fd, i, temp, new_score, best_const, best_value))
->>>>>>> f8ee58b3
                 move = MV_INV;
-
-#if _USE_UNARY_MINUS_
-            mk_inc(bv_sz, temp, temp2);
-            if (what_if(g, fd, i, temp2, new_score, best_const, best_value))
-                move = MV_UMIN;
-#endif
-
-#if _USE_MUL2DIV2_
-            // try multiplication by 2
-            mk_mul2(bv_sz, old_value, temp);
-            if (what_if(g, fd, i, temp, new_score, best_const, best_value))
-                move = MV_MUL2;
-
-#if _USE_MUL3_
-            // try multiplication by 3
-            mk_add(bv_sz, old_value, temp, temp2);
-            if (what_if(g, fd, i, temp2, new_score, best_const, best_value))
-                move = MV_MUL3;
-#endif
-
-            // try division by 2
-            mk_div2(bv_sz, old_value, temp);
-            if (what_if(g, fd, i, temp, new_score, best_const, best_value))
-                move = MV_DIV2;
-#endif
         }
 
         // reset to what it was before
@@ -682,24 +365,17 @@
 
     m_mpz_manager.del(old_value);
     m_mpz_manager.del(temp);
-#if _USE_MUL3_
-    m_mpz_manager.del(temp2);
-#endif
-
-    if ((new_score == score) && 1)// (m_tracker.get_random_uint(1)))
-        best_const = -1;
 
     return new_score;
 }
 
 // finds the move that increased score the most. returns best_const = -1, if no increasing move exists.
-double sls_engine::find_best_move_mc(goal_ref const & g, ptr_vector<func_decl> & to_evaluate, double score,
+double sls_engine::find_best_move_mc(ptr_vector<func_decl> & to_evaluate, double score,
                         unsigned & best_const, mpz & best_value) {
     mpz old_value, temp, temp2;
     unsigned bv_sz;
     double new_score = score;
 
-//    for (unsigned i = 0; i < to_evaluate.size() && new_score < 1.0; i++) {
     for (unsigned i = 0; i < to_evaluate.size(); i++) {
         func_decl * fd = to_evaluate[i];
         sort * srt = fd->get_range();
@@ -707,7 +383,6 @@
         m_mpz_manager.set(old_value, m_tracker.get_value(fd));
 
         if (m_bv_util.is_bv_sort(srt) && bv_sz > 2) {
-//            for (unsigned j = 0; j < bv_sz && new_score < 1.0; j++) {
             for (unsigned j = 0; j < bv_sz; j++) {
                 mk_flip(srt, old_value, j, temp);
                 for (unsigned l = 0; l < _VNS_MC_TRIES_ && l < bv_sz / 2; l++)
@@ -716,13 +391,13 @@
                     while (k == j)
                         k = m_tracker.get_random_uint(16) % bv_sz;
                     mk_flip(srt, temp, k, temp2);
-                    what_if(g, fd, i, temp2, new_score, best_const, best_value);
+                    what_if(fd, i, temp2, new_score, best_const, best_value);
                 }
             }
         }
 
         // reset to what it was before
-        double check = incremental_score(g, fd, old_value);
+        double check = incremental_score(fd, old_value);
     }
 
     m_mpz_manager.del(old_value);
@@ -730,208 +405,6 @@
     m_mpz_manager.del(temp2);
 
     return new_score;
-}
-
-// same as find_best_move but only considers the score of the current expression instead of the overall score
-double sls_engine::find_best_move_local(expr * e, ptr_vector<func_decl> & to_evaluate,
-                            unsigned & best_const, mpz & best_value, unsigned & new_bit, move_type & move) {
-    mpz old_value, temp;
-    unsigned bv_sz;
-    double new_score = m_tracker.get_score(e);
-    // Andreas: tie breaking not implemented yet
-    // double tie_score = top_score(g);
-    for (unsigned i = 0; i < to_evaluate.size(); i++) {
-        func_decl * fd = to_evaluate[i];
-        sort * srt = fd->get_range();
-        bv_sz = (m_manager.is_bool(srt)) ? 1 : m_bv_util.get_bv_size(srt);
-        m_mpz_manager.set(old_value, m_tracker.get_value(fd));
-
-        // first try to flip every bit
-        for (unsigned j = 0; j < bv_sz; j++) {
-            // What would happen if we flipped bit #i ?                
-            mk_flip(srt, old_value, j, temp);
-
-            if (what_if_local(e, fd, i, temp, new_score, best_const, best_value)) {
-                new_bit = j;
-                move = MV_FLIP;
-            }
-        }
-
-        if (m_bv_util.is_bv_sort(srt) && bv_sz > 1) {
-            if (!m_mpz_manager.is_even(old_value)) {
-                // for odd values, try +1
-                mk_inc(bv_sz, old_value, temp);
-                if (what_if_local(e, fd, i, temp, new_score, best_const, best_value))
-                    move = MV_INC;
-            }
-            else {
-                // for even values, try -1
-                mk_dec(bv_sz, old_value, temp);
-                if (what_if_local(e, fd, i, temp, new_score, best_const, best_value))
-                    move = MV_DEC;
-            }
-
-            // try inverting
-            mk_inv(bv_sz, old_value, temp);
-            if (what_if_local(e, fd, i, temp, new_score, best_const, best_value))
-                move = MV_INV;
-        }
-
-        // reset to what it was before
-        m_evaluator.update(fd, old_value);
-    }
-
-    m_mpz_manager.del(old_value);
-    m_mpz_manager.del(temp);
-    return new_score;
-}
-
-// first try of intensification ... does not seem to be efficient
-bool sls_engine::handle_plateau()
-{
-    unsigned sz = m_assertions.size();
-#if _BFS_
-    unsigned pos = m_stats.m_moves % sz;
-#else
-    unsigned pos = m_tracker.get_random_uint(16) % sz;
-#endif
-    expr * e = m_tracker.get_unsat_assertion(sz, pos);
-    if (!e)
-        return 0;
-
-    expr * q = m_tracker.get_unsat_expression(e);
-    ptr_vector<func_decl> & to_evaluate = m_tracker.get_constants(q);
-    for (unsigned i = 0; i < to_evaluate.size(); i++)
-    {
-        m_tracker.get_value(to_evaluate[i]);
-        m_old_values.push_back(&m_tracker.get_value(to_evaluate[i]));
-    }
-    unsigned new_const = (unsigned)-1, new_bit = 0;
-    mpz new_value;
-    move_type move;
-    for (unsigned i = 0; i < _INTENSIFICATION_TRIES_; i++)
-    {
-        // Andreas: Could be extended to use (best) score but this is computationally more expensive.
-        find_best_move_local(q, to_evaluate, new_const, new_value, new_bit, move);
-
-        if (new_const == static_cast<unsigned>(-1)) {
-            // Andreas: Actually this should never happen.
-            NOT_IMPLEMENTED_YET();
-        }
-        else {
-            m_stats.m_moves++;
-            func_decl * fd = to_evaluate[new_const];
-
-            switch (move) {
-            case MV_FLIP: m_stats.m_flips++; break;
-            case MV_INC: m_stats.m_incs++; break;
-            case MV_DEC: m_stats.m_decs++; break;
-            case MV_INV: m_stats.m_invs++; break;
-            case MV_UMIN: m_stats.m_umins++; break;
-            case MV_MUL2: m_stats.m_mul2s++; break;
-            case MV_MUL3: m_stats.m_mul3s++; break;
-            case MV_DIV2: m_stats.m_div2s++; break;
-            }
-
-            m_evaluator.update(fd, new_value);
-        }
-
-        if (m_mpz_manager.is_one(m_tracker.get_value(q)))
-            return 1;
-    }
-
-    for (unsigned i = 0; i < to_evaluate.size(); i++)
-        m_tracker.set_value(to_evaluate[i], *m_old_values[i]);
-
-    m_old_values.reset();
-
-    return 0;
-}
-
-// what_if version needed in the context of 2nd intensification try, combining local and global score
-bool sls_engine::what_if(
-    expr * e, 
-    func_decl * fd, 
-    const mpz & temp,
-    double & best_score, 
-    mpz & best_value, 
-    unsigned i) 
-{
-    double global_score = incremental_score(fd, temp);
-    double local_score = m_tracker.get_score(e);
-    double new_score = i * local_score / _INTENSIFICATION_TRIES_ + (_INTENSIFICATION_TRIES_ - i) * global_score / _INTENSIFICATION_TRIES_;
-
-    if (new_score >= best_score) {
-        best_score = new_score;
-        m_mpz_manager.set(best_value, temp);
-        return true;
-    }
-
-    return false;
-}
-
-// find_best_move version needed in the context of 2nd intensification try
-double sls_engine::find_best_move_local(expr * e, func_decl * fd, mpz & best_value, unsigned i)
-{
-    mpz old_value, temp;
-    double best_score = 0;
-
-    sort * srt = fd->get_range();
-    unsigned bv_sz = (m_manager.is_bool(srt)) ? 1 : m_bv_util.get_bv_size(srt);
-    m_mpz_manager.set(old_value, m_tracker.get_value(fd));
-
-    for (unsigned j = 0; j < bv_sz && best_score < 1.0; j++) {
-        mk_flip(srt, old_value, j, temp);
-        what_if(e, fd, temp, best_score, best_value, i);
-    }
-
-    m_mpz_manager.del(old_value);
-    m_mpz_manager.del(temp);
-
-    return best_score;
-}
-
-// second try to use intensification ... also not very effective
-bool sls_engine::handle_plateau(double old_score)
-{
-    unsigned sz = m_assertions.size();
-#if _BFS_
-    unsigned new_const = m_stats.m_moves % sz;
-#else
-    unsigned new_const = m_tracker.get_random_uint(16) % sz;
-#endif
-    expr * e = m_tracker.get_unsat_assertion(m_assertions, sz, new_const);
-    if (!e)
-        return 0;
-
-    expr * q = m_tracker.get_unsat_expression(e);
-    ptr_vector<func_decl> & to_evaluate = m_tracker.get_constants(q);
-
-    new_const = m_tracker.get_random_uint(16) % to_evaluate.size();
-    func_decl * fd = to_evaluate[new_const];
-
-    mpz new_value;
-    //m_mpz_manager.set(new_value, m_tracker.get_value(fd));
-    unsigned new_bit = 0;
-    double global_score = old_score, local_score = m_tracker.get_score(q), new_score = old_score;
-
-    for (unsigned i = 1; i <= _INTENSIFICATION_TRIES_; i++)
-    {
-        new_score = find_best_move_local(q, fd, new_value, i);
-
-        m_stats.m_moves++;
-        m_stats.m_flips++;
-
-        global_score = incremental_score(fd, new_value);
-        local_score = m_tracker.get_score(q);
-
-        SASSERT(new_score == i * local_score / _INTENSIFICATION_TRIES_ + (_INTENSIFICATION_TRIES_ - i) * global_score / _INTENSIFICATION_TRIES_);
-
-        if (m_mpz_manager.is_one(m_tracker.get_value(q)))
-            return 1;
-    }
-
-    return 0;
 }
 
 // main search loop
@@ -943,65 +416,38 @@
     move_type move;
     unsigned plateau_cnt = 0;
 
-<<<<<<< HEAD
-    score = rescore(g);
-    unsigned sz = g->size();
-
-    TRACE("sls", tout << "Starting search, initial score   = " << std::setprecision(32) << score << std::endl;
-    tout << "Score distribution:";
-    for (unsigned i = 0; i < g->size(); i++)
-        tout << " " << std::setprecision(3) << m_tracker.get_score(g->form(i));
-    tout << " TOP: " << score << std::endl;);
-
-=======
     score = rescore();
     unsigned sz = m_assertions.size();
->>>>>>> f8ee58b3
-#if _PERC_STICKY_
-    expr * e = m_tracker.get_unsat_assertion(g, m_stats.m_moves);
-#endif
-
-#if _RESTARTS_ == 1
+
+#if _RESTARTS_
     while (check_restart(m_stats.m_moves) && m_stats.m_stopwatch.get_current_seconds() < _TIMELIMIT_) {
-#elif _RESTARTS_ == 2
-    while (check_restart(plateau_cnt) && m_stats.m_stopwatch.get_current_seconds() < _TIMELIMIT_) {
-#elif _RESTARTS_ == 3
-    while (check_restart((unsigned)m_stats.m_stopwatch.get_current_seconds()) && m_stats.m_stopwatch.get_current_seconds() < _TIMELIMIT_) {
 #else
     while (m_stats.m_stopwatch.get_current_seconds() < _TIMELIMIT_) {
 #endif
-        //if (m_stats.m_stopwatch.get_current_seconds() > 10.0)
-        //{printf("Got %f fps and size is %d with avg bw %f\n", m_stats.m_moves / m_stats.m_stopwatch.get_current_seconds(), m_tracker.get_formula_size(), m_tracker.get_avg_bw(g)); exit(0);}
 
         checkpoint();
         m_stats.m_moves++;
 
 #if _UCT_FORGET_
-        //if (m_stats.m_moves % sz == 0)
         if (m_stats.m_moves % _UCT_FORGET_ == 0)
             m_tracker.uct_forget(g);
 #endif
 
-#if _REAL_RS_ || _REAL_PBFS_
+#if _REAL_RS_
         //m_tracker.debug_real(g, m_stats.m_moves);
 #endif
 
 #if _FOCUS_
-#if _PERC_STICKY_
-        if (m_tracker.get_random_uint(16) % 100 >= _PERC_STICKY_ || m_mpz_manager.eq(m_tracker.get_value(e), m_one))
-            e = m_tracker.get_unsat_assertion(g, m_stats.m_moves);
-#else
-        expr * e = m_tracker.get_unsat_assertion(m_assertions, m_stats.m_moves);
-#endif
+        expr * e = m_tracker.get_unsat_assertion(m_assertions);
+
         if (!e)
         {
             res = l_true;
             goto bailout;
         }
-        //ptr_vector<func_decl> & to_evaluate = m_tracker.get_unsat_constants_only(e);
         ptr_vector<func_decl> & to_evaluate = m_tracker.get_unsat_constants_walksat(e);
 #else
-        ptr_vector<func_decl> & to_evaluate = m_tracker.get_unsat_constants_gsat(g, sz);
+        ptr_vector<func_decl> & to_evaluate = m_tracker.get_unsat_constants_gsat(m_assertions, sz);
         if (!to_evaluate.size())
         {
             res = l_true;
@@ -1009,124 +455,67 @@
         }
 #endif
 
-#if _TYPE_RSTEP_
         if (m_tracker.get_random_uint(16) % 1000 < _PERM_RSTEP_)
         {
-#if _TYPE_RSTEP_ == 1
-            m_evaluator.randomize_local(to_evaluate);
-#elif _TYPE_RSTEP_ == 2
             mk_random_move(to_evaluate);
-#endif
 #if _CACHE_TOP_SCORE_
-            score = m_tracker.get_top_sum() / g->size();
+            score = m_tracker.get_top_sum() / sz;
 #else
             score = top_score(g);
 #endif
-        }
-        continue;
-#endif
-
-#if _WEIGHT_DIST_ == 4
-        m_tracker.set_weight_dist_factor(m_stats.m_stopwatch.get_current_seconds() / _TIMELIMIT_);
-#endif       
+            continue;
+        }
+
         old_score = score;
         new_const = (unsigned)-1;
         move = MV_FLIP;
         new_bit = 0;
 
-#if _VNS_
-        score = find_best_move_vns(g, to_evaluate, score, new_const, new_value, new_bit, move);
-#else
         score = find_best_move(to_evaluate, score, new_const, new_value, new_bit, move);
-#endif
 
 #if _VNS_MC_ > _VNS_REPICK_
 #if _VNS_MC_
         if (new_const == static_cast<unsigned>(-1))
-            if (m_tracker.get_random_uint(16) % 100 < _VNS_PERC_)
-                score = find_best_move_mc(g, to_evaluate, score, new_const, new_value);
+            score = find_best_move_mc(g, to_evaluate, score, new_const, new_value);
 #endif
 #if _VNS_REPICK_
         if (new_const == static_cast<unsigned>(-1))
-            if (m_tracker.get_random_uint(16) % 100 < _VNS_PERC_) {
-                expr * q = m_tracker.get_new_unsat_assertion(g, e);
-                if (q)
-                {
-                    ptr_vector<func_decl> & to_evaluate2 = m_tracker.get_unsat_constants_walksat(e);
-                    score = find_best_move(g, to_evaluate2, score, new_const, new_value, new_bit, move);
-                }
-            }
+        {
+            expr * q = m_tracker.get_new_unsat_assertion(g, e);
+            if (q)
+            {
+                ptr_vector<func_decl> & to_evaluate2 = m_tracker.get_unsat_constants_walksat(e);
+                score = find_best_move(g, to_evaluate2, score, new_const, new_value, new_bit, move);
+            }
+        }
 #endif
 #endif
 
 #if _VNS_MC_ < _VNS_REPICK_
 #if _VNS_REPICK_
         if (new_const == static_cast<unsigned>(-1))
-            if (m_tracker.get_random_uint(16) % 100 < _VNS_PERC_) {
-                expr * q = m_tracker.get_new_unsat_assertion(g, e);
-                if (q)
-                {
-                    ptr_vector<func_decl> & to_evaluate2 = m_tracker.get_unsat_constants_walksat(e);
-                    score = find_best_move(g, to_evaluate2, score, new_const, new_value, new_bit, move);
-                }
-            }
+        {
+            expr * q = m_tracker.get_new_unsat_assertion(g, e);
+            if (q)
+            {
+                ptr_vector<func_decl> & to_evaluate2 = m_tracker.get_unsat_constants_walksat(e);
+                score = find_best_move(g, to_evaluate2, score, new_const, new_value, new_bit, move);
+            }
+        }
 #endif
 #if _VNS_MC_
         if (new_const == static_cast<unsigned>(-1))
-            if (m_tracker.get_random_uint(16) % 100 < _VNS_PERC_)
-                score = find_best_move_mc(g, to_evaluate, score, new_const, new_value);
-#endif
-#endif
-
-#if (_VNS_MC_ == _VNS_REPICK_) && _VNS_MC_ && _VNS_REPICK_
-        if (new_const == static_cast<unsigned>(-1)) {
-            if (m_tracker.get_random_uint(16) % 100 < _VNS_PERC_)
-                score = find_best_move_mc(g, to_evaluate, score, new_const, new_value);
-            else {
-                expr * q = m_tracker.get_new_unsat_assertion(g, e);
-                if (q)
-                {
-                    ptr_vector<func_decl> & to_evaluate2 = m_tracker.get_unsat_constants_walksat(e);
-                    score = find_best_move(g, to_evaluate2, score, new_const, new_value, new_bit, move);
-                }
-            }
-        }        
-#endif
-
+            score = find_best_move_mc(g, to_evaluate, score, new_const, new_value);
+#endif
+#endif
 
         if (new_const == static_cast<unsigned>(-1)) {
             score = old_score;
             plateau_cnt++;
-#if _INTENSIFICATION_
-            handle_plateau(g, score);
-            //handle_plateau(g);
-            //e = m_tracker.get_unsat_assertion(g, m_stats.m_moves);    
-            //to_evaluate = m_tracker.get_unsat_constants_walksat(e);
-#else
-#if _PERC_PLATEAU_MOVES_
-            if (m_tracker.get_random_uint(8) % 100 < _PERC_PLATEAU_MOVES_)
-                mk_random_move(to_evaluate);
-            else
-#endif
-<<<<<<< HEAD
-#if _REPICK_ == 1
-                m_evaluator.randomize_local(g, m_stats.m_moves);
-#elif _REPICK_ == 2
-            {
-                expr * q = m_tracker.get_new_unsat_assertion(g, e);
-                if (q)
-                    m_evaluator.randomize_local(q);
-                else
-                    m_evaluator.randomize_local(e);
-            }
-=======
 #if _REPICK_
-                m_evaluator.randomize_local(m_assertions, m_stats.m_moves);
->>>>>>> f8ee58b3
-#else
-                m_evaluator.randomize_local_n(g, to_evaluate);
-                //m_evaluator.randomize_local(to_evaluate);
-#endif
+                m_evaluator.randomize_local(m_assertions);
+#else
+                m_evaluator.randomize_local(to_evaluate);
 #endif
 
 #if _CACHE_TOP_SCORE_
@@ -1138,7 +527,7 @@
 #if _PAWS_
             for (unsigned i = 0; i < sz; i++)
             {
-                expr * q = g->form(i);
+                expr * q = m_assertions[i];
                 if (m_tracker.get_random_uint(16) % 100 < _PAWS_)
                 {
                     if (m_mpz_manager.eq(m_tracker.get_value(q),m_one))
@@ -1155,8 +544,8 @@
         }
         else {
             func_decl * fd = to_evaluate[new_const];
-#if _REAL_RS_ || _REAL_PBFS_ || _PAWS_
-            score = serious_score(g, fd, new_value);
+#if _REAL_RS_ || _PAWS_
+            score = serious_score(fd, new_value);
 #else
             score = incremental_score(fd, new_value);
 #endif
@@ -1167,222 +556,6 @@
     m_mpz_manager.del(new_value);
 
     return res;
-}
-
-#if 0 // Old code.
-// main search loop
-lbool sls_engine::search_old() {
-    lbool res = l_undef;
-    double score = 0.0, old_score = 0.0;
-    unsigned new_const = (unsigned)-1, new_bit = 0;
-    mpz new_value;
-    move_type move;
-
-    score = rescore();
-    TRACE("sls", tout << "Starting search, initial score   = " << std::setprecision(32) << score << std::endl;
-    tout << "Score distribution:";
-    for (unsigned i = 0; i < m_assertions.size(); i++)
-        tout << " " << std::setprecision(3) << m_tracker.get_score(m_assertions[i]);
-    tout << " TOP: " << score << std::endl;);
-
-    unsigned plateau_cnt = 0;
-
-    // Andreas: Why do we only allow so few plateaus?
-#if _RESTARTS_
-    while (m_stats.m_stopwatch.get_current_seconds() < 200 * (m_stats.m_restarts + 1) * 0.2) {
-        //while (plateau_cnt < m_plateau_limit && m_stats.m_stopwatch.get_current_seconds() < _TIMELIMIT_) {                
-#else
-    while (m_stats.m_stopwatch.get_current_seconds() < _TIMELIMIT_ && (_RESTARTS_ == 0 || m_stats.m_moves < _RESTARTS_)) {
-#endif
-        do {
-            checkpoint();
-
-#if _WEIGHT_DIST_ == 4
-            m_tracker.set_weight_dist_factor(m_stats.m_stopwatch.get_current_seconds() / _TIMELIMIT_);
-#endif
-
-#if _TYPE_RSTEP_
-            if (m_tracker.get_random_uint(16) % 1000 < _PERM_RSTEP_)
-            {
-#if _TYPE_RSTEP_ == 1
-                m_evaluator.randomize_local(g, m_stats.m_moves);
-#elif _TYPE_RSTEP_ == 2
-                mk_random_move(g);
-#endif
-                score = top_score(g);
-
-                if (score >= 1.0) {
-                    bool all_true = true;
-                    for (unsigned i = 0; i < g->size() && all_true; i++)
-                        if (!m_mpz_manager.is_one(m_tracker.get_value(g->form(i))))
-                            all_true = false;
-                    if (all_true) {
-                        res = l_true; // sat
-                        goto bailout;
-                    }
-                    else
-                        TRACE("sls", tout << "Imprecise 1.0 score" << std::endl;);
-                }
-            }
-#endif
-            old_score = score;
-            new_const = (unsigned)-1;
-
-            ptr_vector<func_decl> & to_evaluate = m_tracker.get_unsat_constants(m_assertions, m_stats.m_moves);
-            if (!to_evaluate.size())
-            {
-                res = l_true;
-                goto bailout;
-            }
-            TRACE("sls_constants", tout << "Evaluating these constants: " << std::endl;
-            for (unsigned i = 0; i < to_evaluate.size(); i++)
-                tout << to_evaluate[i]->get_name() << std::endl;);
-
-#if _VNS_
-            score = find_best_move_vns(to_evaluate, score, new_const, new_value, new_bit, move);
-#else
-            score = find_best_move(to_evaluate, score, new_const, new_value, new_bit, move);
-#endif
-            if (new_const == static_cast<unsigned>(-1)) {
-                TRACE("sls", tout << "Local maximum reached; unsatisfied constraints: " << std::endl;
-                for (unsigned i = 0; i < m_assertions.size(); i++) {
-                    if (!m_mpz_manager.is_one(m_tracker.get_value(m_assertions[i])))
-                        tout << mk_ismt2_pp(m_assertions[i], m_manager) << std::endl;
-                });
-
-                TRACE("sls_max", m_tracker.show_model(tout);
-                tout << "Scores: " << std::endl;
-                for (unsigned i = 0; i < m_assertions.size(); i++)
-                    tout << mk_ismt2_pp(m_assertions[i], m_manager) << " ---> " <<
-                    m_tracker.get_score(m_assertions[i]) << std::endl;);
-                // Andreas: If new_const == -1, shouldn't score = old_score anyway?
-                score = old_score;
-            }
-            else {
-                // Andreas: Why does randomizing not count as a move? (Now it does.)
-                m_stats.m_moves++;
-                func_decl * fd = to_evaluate[new_const];
-
-                TRACE("sls", tout << "Setting " << fd->get_name() << " to " << m_mpz_manager.to_string(new_value) << " (Move: ";
-                switch (move) {
-                case MV_FLIP:
-                    tout << "Flip";
-                    if (!m_manager.is_bool(fd->get_range())) tout << " #" << new_bit;
-                    break;
-                case MV_INC:
-                    tout << "+1";
-                    break;
-                case MV_DEC:
-                    tout << "-1";
-                    break;
-                case MV_INV:
-                    tout << "NEG";
-                    break;
-                };
-                tout << ") ; new score = " << std::setprecision(32) << score << std::endl;);
-
-                switch (move) {
-                case MV_FLIP: m_stats.m_flips++; break;
-                case MV_INC: m_stats.m_incs++; break;
-                case MV_DEC: m_stats.m_decs++; break;
-                case MV_INV: m_stats.m_invs++; break;
-                case MV_UMIN: m_stats.m_umins++; break;
-                case MV_MUL2: m_stats.m_mul2s++; break;
-                case MV_MUL3: m_stats.m_mul3s++; break;
-                case MV_DIV2: m_stats.m_div2s++; break;
-                }
-
-<<<<<<< HEAD
-#if _REAL_RS_ || _REAL_PBFS_ || _PAWS_
-                score = serious_score(g, fd, new_value);
-=======
-#if _REAL_RS_ || _REAL_PBFS_
-                score = serious_score(fd, new_value);
->>>>>>> f8ee58b3
-#else
-                score = incremental_score(fd, new_value);
-#endif
-
-                TRACE("sls", tout << "Score distribution:";
-                for (unsigned i = 0; i < m_assertions.size(); i++)
-                    tout << " " << std::setprecision(3) << m_tracker.get_score(m_assertions[i]);
-                tout << " TOP: " << score << std::endl;);
-            }
-
-            if (score >= 0.99999) {
-                //                    if (score >= 1.0) {
-                // score could theoretically be imprecise.
-                // Andreas: it seems using top level score caching can make the score unprecise also in the other direction!
-                bool all_true = true;
-                for (unsigned i = 0; i < m_assertions.size() && all_true; i++)
-                    if (!m_mpz_manager.is_one(m_tracker.get_value(m_assertions[i])))
-                        all_true = false;
-                if (all_true) {
-                    res = l_true; // sat
-                    goto bailout;
-                }
-                else
-                    TRACE("sls", tout << "Imprecise 1.0 score" << std::endl;);
-            }
-            /*
-            if (m_stats.m_moves % 100 == 0)
-            {
-            verbose_stream() << "(" << std::fixed << std::setprecision(10) << score << ")" << std::endl;
-            verbose_stream() << "(" << std::fixed << std::setprecision(2) << (m_stats.m_moves / m_stats.m_stopwatch.get_current_seconds()) << ")" << std::endl;
-            }*/
-        } while (score > old_score && res == l_undef);
-
-        // Andreas: Why do you check for old_score? This should always be equal due to the loop invariant.
-        if (score != old_score) {
-            report_tactic_progress("This should not happen I guess.", plateau_cnt);
-            plateau_cnt = 0;
-        }
-        else {
-            m_stats.m_moves++;
-            plateau_cnt++;
-            //report_tactic_progress("Plateau.", plateau_cnt);
-            // Andreas: Right now, a useless assignment is created in case of a restart. But we don't want to use restarts anyway.
-            //if (plateau_cnt < m_plateau_limit) {
-            TRACE("sls", tout << "In a plateau (" << plateau_cnt << "/" << m_plateau_limit << "); randomizing locally." << std::endl;);
-#if _INTENSIFICATION_
-            handle_plateau(g, score);
-            //handle_plateau();
-#else
-            m_evaluator.randomize_local(m_assertions, m_stats.m_moves);
-#endif
-            //mk_random_move();
-            score = top_score();
-
-            if (score >= 1.0) {
-                bool all_true = true;
-                for (unsigned i = 0; i < m_assertions.size() && all_true; i++)
-                    if (!m_mpz_manager.is_one(m_tracker.get_value(m_assertions[i])))
-                        all_true = false;
-                if (all_true) {
-                    res = l_true; // sat
-                    goto bailout;
-                }
-                else
-                    TRACE("sls", tout << "Imprecise 1.0 score" << std::endl;);
-            }
-        }
-    }
-
-bailout:
-    m_mpz_manager.del(new_value);
-
-    return res;
-}
-#endif
-
-void sls_engine::init_tracker() {
-#if _WEIGHT_DIST_ == 4
-    m_tracker.set_weight_dist_factor(m_stats.m_stopwatch.get_current_seconds() / _TIMELIMIT_);
-#endif
-#if _WEIGHT_TOGGLE_
-    m_tracker.set_weight_dist_factor(_WEIGHT_DIST_FACTOR_);
-#endif
-    m_tracker.initialize(m_assertions);
 }
 
 void sls_engine::operator()(goal_ref const & g, model_converter_ref & mc) {
@@ -1396,48 +569,27 @@
     for (unsigned i = 0; i < g->size(); i++)
         assert_expr(g->form(i));    
 
-    verbose_stream() << "_BFS_ " << _BFS_ << std::endl;
     verbose_stream() << "_FOCUS_ " << _FOCUS_ << std::endl;
-    verbose_stream() << "_PERC_STICKY_ " << _PERC_STICKY_ << std::endl;
     verbose_stream() << "_RESTARTS_ " << _RESTARTS_ << std::endl;
     verbose_stream() << "_RESTART_LIMIT_ " << _RESTART_LIMIT_ << std::endl;
     verbose_stream() << "_RESTART_INIT_ " << _RESTART_INIT_ << std::endl;
     verbose_stream() << "_RESTART_SCHEME_ " << _RESTART_SCHEME_ << std::endl;
     verbose_stream() << "_TIMELIMIT_ " << _TIMELIMIT_ << std::endl;
-    verbose_stream() << "_SCORE_AND_AVG_ " << _SCORE_AND_AVG_ << std::endl;
-    verbose_stream() << "_SCORE_OR_MUL_ " << _SCORE_OR_MUL_ << std::endl;
     verbose_stream() << "_PAWS_ " << _PAWS_ << std::endl;
     verbose_stream() << "_PAWS_INIT_ " << _PAWS_INIT_ << std::endl;
-    verbose_stream() << "_VNS_ " << _VNS_ << std::endl;
     verbose_stream() << "_VNS_MC_ " << _VNS_MC_ << std::endl;
     verbose_stream() << "_VNS_MC_TRIES_ " << _VNS_MC_TRIES_ << std::endl;
     verbose_stream() << "_VNS_REPICK_ " << _VNS_REPICK_ << std::endl;
-    verbose_stream() << "_VNS_PERC_ " << _VNS_PERC_ << std::endl;
-    verbose_stream() << "_INSIST_PERC_ " << _INSIST_PERC_ << std::endl;
     verbose_stream() << "_WEIGHT_DIST_ " << _WEIGHT_DIST_ << std::endl;
     verbose_stream() << "_WEIGHT_DIST_FACTOR_ " << std::fixed << std::setprecision(2) << _WEIGHT_DIST_FACTOR_ << std::endl;
-    verbose_stream() << "_INTENSIFICATION_ " << _INTENSIFICATION_ << std::endl;
-    verbose_stream() << "_INTENSIFICATION_TRIES_ " << _INTENSIFICATION_TRIES_ << std::endl;
-    verbose_stream() << "_PERC_PLATEAU_MOVES_ " << _PERC_PLATEAU_MOVES_ << std::endl;
     verbose_stream() << "_REPICK_ " << _REPICK_ << std::endl;
     verbose_stream() << "_UCT_ " << _UCT_ << std::endl;
     verbose_stream() << "_UCT_CONSTANT_ " << std::fixed << std::setprecision(2) << _UCT_CONSTANT_ << std::endl;
-    verbose_stream() << "_UCT_RESET_ " << _UCT_RESET_ << std::endl;
     verbose_stream() << "_UCT_INIT_ " << _UCT_INIT_ << std::endl;
     verbose_stream() << "_UCT_FORGET_ " << _UCT_FORGET_ << std::endl;
     verbose_stream() << "_UCT_FORGET_FACTOR_ " << std::fixed << std::setprecision(2) << _UCT_FORGET_FACTOR_ << std::endl;
-    verbose_stream() << "_PROBABILISTIC_UCT_ " << _PROBABILISTIC_UCT_ << std::endl;
-    verbose_stream() << "_UCT_EPS_ " << std::fixed << std::setprecision(4) << _UCT_EPS_ << std::endl;
     verbose_stream() << "_USE_ADDSUB_ " << _USE_ADDSUB_ << std::endl;
-    verbose_stream() << "_USE_MUL2DIV2_ " << _USE_MUL2DIV2_ << std::endl;
-    verbose_stream() << "_USE_MUL3_ " << _USE_MUL3_ << std::endl;
-    verbose_stream() << "_USE_UNARY_MINUS_ " << _USE_UNARY_MINUS_ << std::endl;
-    verbose_stream() << "_UNIFORM_RANDOM_ " << _UNIFORM_RANDOM_ << std::endl;
     verbose_stream() << "_REAL_RS_ " << _REAL_RS_ << std::endl;
-    verbose_stream() << "_REAL_PBFS_ " << _REAL_PBFS_ << std::endl;
-    verbose_stream() << "_SKIP_BITS_ " << _SKIP_BITS_ << std::endl;
-    verbose_stream() << "_PERC_CHANGE_ " << _PERC_CHANGE_ << std::endl;
-    verbose_stream() << "_TYPE_RSTEP_ " << _TYPE_RSTEP_ << std::endl;
     verbose_stream() << "_PERM_RSTEP_ " << _PERM_RSTEP_ << std::endl;
     verbose_stream() << "_EARLY_PRUNE_ " << _EARLY_PRUNE_ << std::endl;
     verbose_stream() << "_CACHE_TOP_SCORE_ " << _CACHE_TOP_SCORE_ << std::endl;    
@@ -1465,7 +617,7 @@
 }
 
 lbool sls_engine::operator()() {
-    init_tracker();
+    m_tracker.initialize(m_assertions);
     lbool res = l_undef;
 
     m_restart_limit = _RESTART_LIMIT_;
@@ -1505,17 +657,11 @@
         m_restart_limit += get_luby(m_stats.m_restarts + 1) * _RESTART_LIMIT_;
 #elif _RESTART_SCHEME_ == 1
         if (m_stats.m_restarts & 1)
-        //if (m_stats.m_restarts % 3 == 2)
             m_restart_limit += _RESTART_LIMIT_;
         else
             m_restart_limit += (2 << (m_stats.m_restarts >> 1)) * _RESTART_LIMIT_;
-            //m_restart_limit += (2 << (m_stats.m_restarts / 3)) * _RESTART_LIMIT_;
 #else
         m_restart_limit += _RESTART_LIMIT_;
-#endif
-#if _WEIGHT_TOGGLE_
-        printf("Setting weight: %f\n", _WEIGHT_DIST_FACTOR_ * (((m_stats.m_restarts & 2) == 0) + 1));
-        m_tracker.set_weight_dist_factor(_WEIGHT_DIST_FACTOR_ * (((m_stats.m_restarts & 2) == 0) + 1));
 #endif
         return 0;
     }
