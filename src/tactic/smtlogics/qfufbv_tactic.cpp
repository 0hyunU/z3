--- conflicted
+++ resolved
@@ -53,17 +53,7 @@
 
     ~qfufbv_ackr_tactic() override { }
 
-<<<<<<< HEAD
-    virtual void operator()(goal_ref const & g,
-        goal_ref_buffer & result) {
-=======
-    void operator()(goal_ref const & g,
-        goal_ref_buffer & result,
-        model_converter_ref & mc,
-        proof_converter_ref & pc,
-        expr_dependency_ref & core) override {
-        mc = nullptr;
->>>>>>> fc719a5e
+    void operator()(goal_ref const & g, goal_ref_buffer & result) override {
         ast_manager& m(g->m());
         tactic_report report("qfufbv_ackr", *g);
         fail_if_unsat_core_generation("qfufbv_ackr", g);
@@ -84,13 +74,8 @@
         if (o != l_undef) result.push_back(resg.get());
         // report model
         if (g->models_enabled() && (o == l_true)) {
-<<<<<<< HEAD
-            model_ref abstr_model = imp->get_model();
-            g->add(mk_qfufbv_ackr_model_converter(m, imp->get_info(), abstr_model));
-=======
             model_ref abstr_model = imp.get_model();
-            mc = mk_qfufbv_ackr_model_converter(m, imp.get_info(), abstr_model);
->>>>>>> fc719a5e
+            g->add(mk_qfufbv_ackr_model_converter(m, imp.get_info(), abstr_model));
         }
     }
 
