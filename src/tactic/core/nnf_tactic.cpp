--- conflicted
+++ resolved
@@ -53,21 +53,9 @@
 
     void collect_param_descrs(param_descrs & r) override { nnf::get_param_descrs(r); }
 
-<<<<<<< HEAD
-    virtual void operator()(goal_ref const & g, 
-                            goal_ref_buffer & result) {
+    void operator()(goal_ref const & g, goal_ref_buffer & result) override {
         TRACE("nnf", tout << "params: " << m_params << "\n"; g->display(tout););
         SASSERT(g->is_well_sorted());
-=======
-    void operator()(goal_ref const & g,
-                    goal_ref_buffer & result,
-                    model_converter_ref & mc,
-                    proof_converter_ref & pc,
-                    expr_dependency_ref & core) override {
-        TRACE("nnf", tout << "params: " << m_params << "\n"; g->display(tout););
-        SASSERT(g->is_well_sorted());
-        mc = nullptr; pc = nullptr; core = nullptr;
->>>>>>> fc719a5e
         tactic_report report("nnf", *g);
         bool produce_proofs = g->proofs_enabled();
 
