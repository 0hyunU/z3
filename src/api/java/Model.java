--- conflicted
+++ resolved
@@ -25,14 +25,9 @@
 public class Model extends Z3Object
 {
     /**
-<<<<<<< HEAD
-     * Retrieves the interpretation (the assignment) of <paramref name="a"/> in
-     * the model. @param a A Constant
-=======
      * Retrieves the interpretation (the assignment) of {@code a} in
      * the model. 
 	 * @param a A Constant
->>>>>>> 376614a7
      * 
      * @return An expression if the constant has an interpretation in the model,
      *         null otherwise.
@@ -45,14 +40,9 @@
     }
 
     /**
-<<<<<<< HEAD
-     * Retrieves the interpretation (the assignment) of <paramref name="f"/> in
-     * the model. @param f A function declaration of zero arity
-=======
      * Retrieves the interpretation (the assignment) of {@code f} in
      * the model. 
 	 * @param f A function declaration of zero arity
->>>>>>> 376614a7
      * 
      * @return An expression if the function has an interpretation in the model,
      *         null otherwise.
@@ -251,15 +241,10 @@
      * The uninterpreted sorts that the model has an interpretation for.
      * Remarks:  Z3 also provides an intepretation for uninterpreted sorts used
      * in a formula. The interpretation for a sort is a finite set of distinct
-<<<<<<< HEAD
-     * values. We say this finite set is the "universe" of the sort. </remarks>
-     * @see NumSorts"/> <seealso cref="SortUniverse
-=======
      * values. We say this finite set is the "universe" of the sort. 
      * 
 	 * @see getNumSorts
 	 * @see getSortUniverse
->>>>>>> 376614a7
      * 
      * @throws Z3Exception
      **/
@@ -276,13 +261,8 @@
 
     /**
      * The finite set of distinct values that represent the interpretation for
-<<<<<<< HEAD
-     * sort <paramref name="s"/>. @see Sorts <param name="s">An
-     * uninterpreted sort</param>
-=======
      * sort {@code s}. 
 	 * @param s An uninterpreted sort
->>>>>>> 376614a7
      * 
      * @return An array of expressions, where each is an element of the universe
      *         of {@code s}
