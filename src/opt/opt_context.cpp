/*++
Copyright (c) 2013 Microsoft Corporation

Module Name:

    opt_context.cpp

Abstract:

    Facility for running optimization problem.

Author:

    Anh-Dung Phan (t-anphan) 2013-10-16

Notes:

--*/

#include "opt_context.h"
#include "ast_pp.h"
#include "opt_solver.h"
#include "opt_params.hpp"
#include "for_each_expr.h"
#include "goal.h"
#include "tactic.h"
#include "lia2card_tactic.h"
#include "elim01_tactic.h"
#include "solve_eqs_tactic.h"
#include "simplify_tactic.h"
#include "propagate_values_tactic.h"
#include "solve_eqs_tactic.h"
#include "elim_uncnstr_tactic.h"
#include "tactical.h"
#include "model_smt2_pp.h"
#include "card2bv_tactic.h"
#include "eq2bv_tactic.h"
#include "dt2bv_tactic.h"
#include "inc_sat_solver.h"
#include "bv_decl_plugin.h"
#include "pb_decl_plugin.h"
#include "ast_smt_pp.h"
#include "filter_model_converter.h"
#include "ast_pp_util.h"
#include "qsat.h"

namespace opt {

    void context::scoped_state::push() {
        m_hard_lim.push_back(m_hard.size());
        m_objectives_lim.push_back(m_objectives.size());        
        m_objectives_term_trail_lim.push_back(m_objectives_term_trail.size());
    }

    void context::scoped_state::pop() {
        m_hard.resize(m_hard_lim.back());
        unsigned k = m_objectives_term_trail_lim.back();
        while (m_objectives_term_trail.size() > k) {
            unsigned idx = m_objectives_term_trail.back();
            m_objectives[idx].m_terms.pop_back();
            m_objectives[idx].m_weights.pop_back();
            m_objectives_term_trail.pop_back();
        }
        m_objectives_term_trail_lim.pop_back();
        k = m_objectives_lim.back();
        while (m_objectives.size() > k) {
            objective& obj = m_objectives.back();
            if (obj.m_type == O_MAXSMT) {
                m_indices.erase(obj.m_id);
            }
            m_objectives.pop_back();
        }
        m_objectives_lim.pop_back();            
        m_hard_lim.pop_back();   
    }
    
    void context::scoped_state::add(expr* hard) {
        m_hard.push_back(hard);
    }

    bool context::scoped_state::set(ptr_vector<expr> & hard) {
        bool eq = hard.size() == m_hard.size();
        for (unsigned i = 0; eq && i < hard.size(); ++i) {
            eq = hard[i] == m_hard[i].get();
        }
        m_hard.reset();
        m_hard.append(hard.size(), hard.c_ptr());
        return !eq;
    }

    unsigned context::scoped_state::add(expr* f, rational const& w, symbol const& id) {
        if (!m.is_bool(f)) {
            throw default_exception("Soft constraint should be Boolean");
        }
        if (!m_indices.contains(id)) {
            m_objectives.push_back(objective(m, id));
            m_indices.insert(id, m_objectives.size() - 1);
        }
        SASSERT(m_indices.contains(id));        
        unsigned idx = m_indices[id];
        if (!w.is_zero()) {
            m_objectives[idx].m_terms.push_back(f);
            m_objectives[idx].m_weights.push_back(w);
            m_objectives_term_trail.push_back(idx);
        }
        return idx;
    }

    unsigned context::scoped_state::add(app* t, bool is_max) {
        app_ref tr(t, m);
        if (!m_bv.is_bv(t) && !m_arith.is_int_real(t)) {
            throw default_exception("Objective must be bit-vector, integer or real");   
        }
        unsigned index = m_objectives.size();
        m_objectives.push_back(objective(is_max, tr, index));
        return index;
    }

    context::context(ast_manager& m):
        m(m),
        m_arith(m),
        m_bv(m),
        m_hard_constraints(m),
        m_solver(0),
        m_box_index(UINT_MAX),
        m_optsmt(m),
        m_scoped_state(m),
        m_fm(m),
        m_objective_refs(m),
        m_enable_sat(false),
        m_is_clausal(false),
        m_pp_neat(false),
        m_unknown("unknown")
    {
        params_ref p;
        p.set_bool("model", true);
        p.set_bool("unsat_core", true);
        p.set_bool("elim_to_real", true);
        updt_params(p);
    }

    context::~context() {
        reset_maxsmts();
    }

    void context::reset_maxsmts() {
        map_t::iterator it = m_maxsmts.begin(), end = m_maxsmts.end();
        for (; it != end; ++it) {
            dealloc(it->m_value);
        }
        m_maxsmts.reset();
    }

    void context::push() {
        m_scoped_state.push();
    }

    void context::pop(unsigned n) {
        for (unsigned i = 0; i < n; ++i) {
            m_scoped_state.pop();
        }
        clear_state();
        reset_maxsmts();
        m_optsmt.reset();        
        m_hard_constraints.reset();
    }

    void context::get_labels(svector<symbol> & r) {
        r.append(m_labels);
    }

    void context::get_unsat_core(ptr_vector<expr> & r) { 
        throw default_exception("Unsat cores are not supported with optimization"); 
    }


    void context::set_hard_constraints(ptr_vector<expr>& fmls) {
        if (m_scoped_state.set(fmls)) {
            clear_state();
        }
    }

    void context::add_hard_constraint(expr* f) { 
        m_scoped_state.add(f);
        clear_state();
    }

    void context::get_hard_constraints(expr_ref_vector& hard) {
        hard.append(m_scoped_state.m_hard);
    }

    expr_ref context::get_objective(unsigned i) {
        SASSERT(i < num_objectives());
        objective const& o = m_scoped_state.m_objectives[i];
        expr_ref result(m), zero(m);
        expr_ref_vector args(m);
        switch (o.m_type) {
        case O_MAXSMT:
            zero = m_arith.mk_numeral(rational(0), false);
            for (unsigned i = 0; i < o.m_terms.size(); ++i) {
                args.push_back(m.mk_ite(o.m_terms[i], zero, m_arith.mk_numeral(o.m_weights[i], false)));
            }
            result = m_arith.mk_add(args.size(), args.c_ptr());
            break;
        case O_MAXIMIZE:
            result = o.m_term;
            if (m_arith.is_arith_expr(result)) {
                result = m_arith.mk_uminus(result);
            }
            else if (m_bv.is_bv(result)) {
                result = m_bv.mk_bv_neg(result);
            }
            else {
                UNREACHABLE();
            }
            break;
        case O_MINIMIZE:
            result = o.m_term;
            break;
        }
        return result;
    }


    unsigned context::add_soft_constraint(expr* f, rational const& w, symbol const& id) { 
        clear_state();
        return m_scoped_state.add(f, w, id);
    }

    unsigned context::add_objective(app* t, bool is_max) {
        clear_state();
        return m_scoped_state.add(t, is_max);
    }



    void context::import_scoped_state() {
        m_optsmt.reset();        
        reset_maxsmts();
        m_objectives.reset();
        m_hard_constraints.reset();
        scoped_state& s = m_scoped_state;        
        for (unsigned i = 0; i < s.m_objectives.size(); ++i) {
            objective& obj = s.m_objectives[i];
            m_objectives.push_back(obj);
            if (obj.m_type == O_MAXSMT) {
                add_maxsmt(obj.m_id, i);
            }
        }
        m_hard_constraints.append(s.m_hard);
    }

    lbool context::optimize() {
        if (m_pareto) {
            return execute_pareto();
        }
        if (m_box_index != UINT_MAX) {
            return execute_box();
        }
        clear_state();
        init_solver(); 
        import_scoped_state(); 
        normalize();
        internalize();
        update_solver();
#if 0
        if (is_qsat_opt()) {
            return run_qsat_opt();
        }
#endif
        solver& s = get_solver();
        s.assert_expr(m_hard_constraints);
        IF_VERBOSE(1, verbose_stream() << "(optimize:check-sat)\n";);
        lbool is_sat = s.check_sat(0,0);
        TRACE("opt", tout << "initial search result: " << is_sat << "\n";);
        if (is_sat != l_false) {
            s.get_model(m_model);
            s.get_labels(m_labels);
        }
        if (is_sat != l_true) {
            TRACE("opt", tout << m_hard_constraints << "\n";);
            return is_sat;
        }
        IF_VERBOSE(1, verbose_stream() << "(optimize:sat)\n";);
        TRACE("opt", model_smt2_pp(tout, m, *m_model, 0););
        m_optsmt.setup(*m_opt_solver.get());
        update_lower();
        
        switch (m_objectives.size()) {
        case 0:
            break;
        case 1:
            is_sat = execute(m_objectives[0], true, false);
            break;
        default: {
            opt_params optp(m_params);
            symbol pri = optp.priority();
            if (pri == symbol("pareto")) {
                is_sat = execute_pareto();
            }
            else if (pri == symbol("box")) {
                is_sat = execute_box();
            }
            else {
                is_sat = execute_lex();
            }
            break;
        }
        }
        return adjust_unknown(is_sat);
    }

    lbool context::adjust_unknown(lbool r) {
        if (r == l_true && m_opt_solver.get() && m_opt_solver->was_unknown()) {
            r = l_undef;
        }
        return r;
    }

    bool context::print_model() const {
        opt_params optp(m_params);
        return optp.print_model();
    }

    void context::get_base_model(model_ref& mdl) {
        mdl = m_model;
    }

    void context::fix_model(model_ref& mdl) {
        if (mdl) {
            if (m_model_converter) {
                (*m_model_converter)(mdl, 0);
            }
            m_fm(mdl, 0);
        }
    }

    void context::get_model(model_ref& mdl) {
        mdl = m_model;
        fix_model(mdl);
    }

    lbool context::execute_min_max(unsigned index, bool committed, bool scoped, bool is_max) {
        if (scoped) get_solver().push();            
        lbool result = m_optsmt.lex(index, is_max);
        if (result == l_true) m_optsmt.get_model(m_model, m_labels);
        if (scoped) get_solver().pop(1);        
        if (result == l_true && committed) m_optsmt.commit_assignment(index);
        return result;
    }
    
    lbool context::execute_maxsat(symbol const& id, bool committed, bool scoped) {
        model_ref tmp;
        maxsmt& ms = *m_maxsmts.find(id);
        if (scoped) get_solver().push();            
        lbool result = ms();
        if (result != l_false && (ms.get_model(tmp, m_labels), tmp.get())) {
            ms.get_model(m_model, m_labels);
        }
        if (scoped) get_solver().pop(1);
        if (result == l_true && committed) ms.commit_assignment();
        DEBUG_CODE(if (result == l_true) validate_maxsat(id););
        return result;
    }

    lbool context::execute(objective const& obj, bool committed, bool scoped) {
        switch(obj.m_type) {
        case O_MAXIMIZE: return execute_min_max(obj.m_index, committed, scoped, true);
        case O_MINIMIZE: return execute_min_max(obj.m_index, committed, scoped, false);
        case O_MAXSMT: return execute_maxsat(obj.m_id, committed, scoped);
        default: UNREACHABLE(); return l_undef;
        }
    }
    
    /**
       \brief there is no need to use push/pop when all objectives are maxsat and engine
       is maxres.
    */
    bool context::scoped_lex() {
        if (m_maxsat_engine == symbol("maxres")) {
            for (unsigned i = 0; i < m_objectives.size(); ++i) {
                if (m_objectives[i].m_type != O_MAXSMT) return true;
            }
            return false;
        }
        return true;
    }

    lbool context::execute_lex() {
        lbool r = l_true;
        bool sc = scoped_lex();
        IF_VERBOSE(1, verbose_stream() << "(optsmt:lex)\n";);
        for (unsigned i = 0; r == l_true && i < m_objectives.size(); ++i) {
            bool is_last = i + 1 == m_objectives.size();
            r = execute(m_objectives[i], i + 1 < m_objectives.size(), sc && !is_last);
            if (r == l_true && !get_lower_as_num(i).is_finite()) {
                return r;
            }
            if (r == l_true && i + 1 < m_objectives.size()) {
                update_lower();
            }
        }
        DEBUG_CODE(if (r == l_true) validate_lex(););
        return r;
    }    

    lbool context::execute_box() {
        if (m_box_index < m_box_models.size()) {
            m_model = m_box_models[m_box_index];
            ++m_box_index;           
            return l_true;
        }
        if (m_box_index < m_objectives.size()) {
            m_model = 0;
            ++m_box_index;
            return l_undef;
        }
        if (m_box_index != UINT_MAX && m_box_index >= m_objectives.size()) {
            m_box_index = UINT_MAX;
            return l_false;
        }
        m_box_index = 1;
        m_box_models.reset();
        lbool r = m_optsmt.box();
        for (unsigned i = 0, j = 0; r == l_true && i < m_objectives.size(); ++i) {
            objective const& obj = m_objectives[i];
            if (obj.m_type == O_MAXSMT) {
                solver::scoped_push _sp(get_solver());
                r = execute(obj, false, false);
                m_box_models.push_back(m_model.get());
            }
            else {
                m_box_models.push_back(m_optsmt.get_model(j));
                ++j;
            }
        }
        if (r == l_true && m_box_models.size() > 0) {
            m_model = m_box_models[0];
        }
        return r;
    }


    expr_ref context::mk_le(unsigned i, model_ref& mdl) {
        objective const& obj = m_objectives[i];
        return mk_cmp(false, mdl, obj);
    }
    
    expr_ref context::mk_ge(unsigned i, model_ref& mdl) {
        objective const& obj = m_objectives[i];
        return mk_cmp(true, mdl, obj);
    }
    
    
    expr_ref context::mk_gt(unsigned i, model_ref& mdl) {
        expr_ref result = mk_le(i, mdl);
        result = mk_not(m, result);
        return result;
    }

    expr_ref context::mk_cmp(bool is_ge, model_ref& mdl, objective const& obj) {
        rational k(0);
        expr_ref val(m), result(m);
        switch (obj.m_type) {
        case O_MINIMIZE:
            is_ge = !is_ge;
        case O_MAXIMIZE:
            if (mdl->eval(obj.m_term, val) && is_numeral(val, k)) {
                if (is_ge) {
                    result = mk_ge(obj.m_term, val);
                }
                else {
                    result = mk_ge(val, obj.m_term);
                }
            }
            else {
                result = m.mk_true();
            }
            break;
        case O_MAXSMT: {
            pb_util      pb(m);
            unsigned sz = obj.m_terms.size();
            ptr_vector<expr> terms;
            vector<rational> coeffs;
            for (unsigned i = 0; i < sz; ++i) {
                terms.push_back(obj.m_terms[i]);
                coeffs.push_back(obj.m_weights[i]);
                if (mdl->eval(obj.m_terms[i], val) && m.is_true(val)) {
                    k += obj.m_weights[i];
                }
            }
            if (is_ge) {
                result = pb.mk_ge(sz, coeffs.c_ptr(), terms.c_ptr(), k);
            }
            else {
                result = pb.mk_le(sz, coeffs.c_ptr(), terms.c_ptr(), k);
            }
            break;
        }
        }
        TRACE("opt", 
              tout << (is_ge?">= ":"<= ") << k << "\n";
              display_objective(tout, obj);
              tout << "\n";
              tout << result << "\n";);
        return result;
    }    

    expr_ref context::mk_ge(expr* t, expr* s) {
        expr_ref result(m);
        if (m_bv.is_bv(t)) {
            result = m_bv.mk_ule(s, t);
        }
        else {
            result = m_arith.mk_ge(t, s);
        }
        return result;
    }

    void context::yield() {
        m_pareto->get_model(m_model, m_labels);
        update_bound(true);
        update_bound(false);
    }

    lbool context::execute_pareto() {        
        if (!m_pareto) {
            set_pareto(alloc(gia_pareto, m, *this, m_solver.get(), m_params));
        }
        lbool is_sat = (*(m_pareto.get()))();
        if (is_sat != l_true) {
            set_pareto(0);
        }
        if (is_sat == l_true) {
            yield();
        }
        return is_sat;
    }

    std::string context::reason_unknown() const { 
        if (m.canceled()) {
            return Z3_CANCELED_MSG;
        }
        if (m_solver.get()) {
            return m_solver->reason_unknown();
        }
        return m_unknown;
    }

    void context::display_bounds(std::ostream& out, bounds_t const& b) const {
        for (unsigned i = 0; i < m_objectives.size(); ++i) {
            objective const& obj = m_objectives[i];
            display_objective(out, obj);
            if (obj.m_type == O_MAXIMIZE) {
                out << " |-> [" << b[i].first << ":" << b[i].second << "]\n";
            }
            else {
                out << " |-> [" << -b[i].second << ":" << -b[i].first << "]\n";
            }
        }        
    }

    solver& context::get_solver() { 
        return *m_solver.get(); 
    }

    void context::init_solver() {
        setup_arith_solver();
        m_opt_solver = alloc(opt_solver, m, m_params, m_fm);
        m_opt_solver->set_logic(m_logic);
        m_solver = m_opt_solver.get();
        m_opt_solver->ensure_pb();
    
        //if (opt_params(m_params).priority() == symbol("pareto") ||
        //    (opt_params(m_params).priority() == symbol("lex") && m_objectives.size() > 1)) {
        //}        
    }

    void context::setup_arith_solver() {
        opt_params p(m_params);        
        if (p.optsmt_engine() == symbol("symba") ||
            p.optsmt_engine() == symbol("farkas")) {
            std::stringstream strm;
            strm << AS_OPTINF;
            gparams::set("smt.arith.solver", strm.str().c_str());
        }
    }

    void context::update_solver() {
        if (!m_enable_sat || !probe_bv()) {
            return;
        }
        if (m_maxsat_engine != symbol("maxres") &&
            m_maxsat_engine != symbol("pd-maxres") &&
            m_maxsat_engine != symbol("bcd2") &&
            m_maxsat_engine != symbol("sls")) {
            return;
        }
        if (opt_params(m_params).priority() == symbol("pareto")) {
            return;
        }
        if (m.proofs_enabled()) {
            return;
        }
        m_params.set_bool("minimize_core_partial", true);
        m_params.set_bool("minimize_core", true);
        m_sat_solver = mk_inc_sat_solver(m, m_params);
        expr_ref_vector fmls(m);
        get_solver().get_assertions(fmls);
        m_sat_solver->assert_expr(fmls);
        m_solver = m_sat_solver.get();        
    }

    void context::enable_sls(bool force) {
        if ((force || m_enable_sls) && m_sat_solver.get()) {
            m_params.set_bool("optimize_model", true);
            m_sat_solver->updt_params(m_params);
        }
    }

    struct context::is_bv {
        struct found {};
        ast_manager& m;
        pb_util      pb;
        bv_util      bv;
        is_bv(ast_manager& m): m(m), pb(m), bv(m) {}
        void operator()(var *) { throw found(); }
        void operator()(quantifier *) { throw found(); }
        void operator()(app *n) {
            family_id fid = n->get_family_id();
            if (fid != m.get_basic_family_id() &&
                fid != pb.get_family_id() &&
                fid != bv.get_family_id() &&
                !is_uninterp_const(n)) {
                throw found();
            }
        }        
    };

    bool context::probe_bv() {
        expr_fast_mark1 visited;
        is_bv proc(m);
        try {
            for (unsigned i = 0; i < m_objectives.size(); ++i) {
                objective & obj = m_objectives[i];
                if (obj.m_type != O_MAXSMT) return false;
                maxsmt& ms = *m_maxsmts.find(obj.m_id);
                for (unsigned j = 0; j < ms.size(); ++j) {
                    quick_for_each_expr(proc, visited, ms[j]);
                }
            }
            unsigned sz = get_solver().get_num_assertions();
            for (unsigned i = 0; i < sz; i++) {
                quick_for_each_expr(proc, visited, get_solver().get_assertion(i));
            }
            for (unsigned i = 0; i < m_hard_constraints.size(); ++i) {
                quick_for_each_expr(proc, visited, m_hard_constraints[i].get());
            }
        }
        catch (is_bv::found) {
            return false;
        }
        return true;
    }

    struct context::is_propositional_fn {
        struct found {};
        ast_manager& m;
        is_propositional_fn(ast_manager& m): m(m) {}
        void operator()(var *) { throw found(); }
        void operator()(quantifier *) { throw found(); }
        void operator()(app *n) {
            family_id fid = n->get_family_id();
            if (fid != m.get_basic_family_id() &&
                !is_uninterp_const(n)) {
                throw found();
            }
        }        
    };

    bool context::is_propositional(expr* p) {
        expr* np;
        if (is_uninterp_const(p) || (m.is_not(p, np) && is_uninterp_const(np))) {
            return true;
        }
        is_propositional_fn proc(m);
        expr_fast_mark1 visited;
        try {
            quick_for_each_expr(proc, visited, p);
        }
        catch (is_propositional_fn::found) {
            return false;
        }
        return true;
    }


    void context::add_maxsmt(symbol const& id, unsigned index) {
        maxsmt* ms = alloc(maxsmt, *this, index);
        ms->updt_params(m_params);
        m_maxsmts.insert(id, ms);        
    }

    bool context::is_numeral(expr* e, rational & n) const {
        unsigned sz;
        return m_arith.is_numeral(e, n) || m_bv.is_numeral(e, n, sz);
    }

    void context::normalize() {
        expr_ref_vector fmls(m);
        to_fmls(fmls);
        simplify_fmls(fmls);
        from_fmls(fmls);
    }

    void context::simplify_fmls(expr_ref_vector& fmls) {
        if (m_is_clausal) {
            return;
        }

        goal_ref g(alloc(goal, m, true, false));
        for (unsigned i = 0; i < fmls.size(); ++i) {
            g->assert_expr(fmls[i].get());
        }
        tactic_ref tac0 = 
            and_then(mk_simplify_tactic(m, m_params), 
                     mk_propagate_values_tactic(m),
                     mk_solve_eqs_tactic(m),
                     // NB: mk_elim_uncstr_tactic(m) is not sound with soft constraints
                     mk_simplify_tactic(m));   
        opt_params optp(m_params);
        tactic_ref tac1, tac2, tac3, tac4;
        if (optp.elim_01()) {
            tac1 = mk_dt2bv_tactic(m);
            tac2 = mk_elim01_tactic(m);
            tac3 = mk_lia2card_tactic(m);
            tac4 = mk_eq2bv_tactic(m);
            params_ref lia_p;
            lia_p.set_bool("compile_equality", optp.pb_compile_equality());
            tac3->updt_params(lia_p);
            set_simplify(and_then(tac0.get(), tac1.get(), tac2.get(), tac3.get(), tac4.get(), mk_simplify_tactic(m)));
        }
        else {
            set_simplify(tac0.get());
        }
        proof_converter_ref pc;
        expr_dependency_ref core(m);
        goal_ref_buffer result;
        (*m_simplify)(g, result, m_model_converter, pc, core); 
        SASSERT(result.size() == 1);
        goal* r = result[0];
        fmls.reset();
        expr_ref tmp(m);
        for (unsigned i = 0; i < r->size(); ++i) {
            fmls.push_back(r->form(i));
        }        
    }

    bool context::is_maximize(expr* fml, app_ref& term, expr_ref& orig_term, unsigned& index) {
        if (is_app(fml) && m_objective_fns.find(to_app(fml)->get_decl(), index) && 
            m_objectives[index].m_type == O_MAXIMIZE) {
            term = to_app(to_app(fml)->get_arg(0));
            orig_term = m_objective_orig.find(to_app(fml)->get_decl());
            return true;
        }
        return false;
    }

    bool context::is_minimize(expr* fml, app_ref& term, expr_ref& orig_term, unsigned& index) {
        if (is_app(fml) && m_objective_fns.find(to_app(fml)->get_decl(), index) && 
            m_objectives[index].m_type == O_MINIMIZE) {
            term = to_app(to_app(fml)->get_arg(0));
            orig_term = m_objective_orig.find(to_app(fml)->get_decl());
            return true;
        }
        return false;
    }

    bool context::is_maxsat(expr* fml, expr_ref_vector& terms, 
                            vector<rational>& weights, rational& offset, 
                            bool& neg, symbol& id, expr_ref& orig_term, unsigned& index) {
        if (!is_app(fml)) return false;
        neg = false;
        app* a = to_app(fml);
        if (m_objective_fns.find(a->get_decl(), index) && m_objectives[index].m_type == O_MAXSMT) {
            for (unsigned i = 0; i < a->get_num_args(); ++i) {
                expr_ref arg(a->get_arg(i), m);
                rational weight = m_objectives[index].m_weights[i];
                if (weight.is_neg()) {
                    weight.neg();
                    arg = mk_not(m, arg);
                    offset -= weight;
                }
                if (m.is_true(arg)) {
                    IF_VERBOSE(1, verbose_stream() << weight << ": " << mk_pp(m_objectives[index].m_terms[i].get(), m) << " |-> true\n";);
                }
                else if (weight.is_zero()) {
                    // skip
                }
                else if (m.is_false(arg)) {
                    IF_VERBOSE(1, verbose_stream() << weight << ": " << mk_pp(m_objectives[index].m_terms[i].get(), m) << " |-> false\n";);
                    offset += weight;
                }
                else {
                    terms.push_back(arg);
                    weights.push_back(weight);
                }
            } 
            id = m_objectives[index].m_id;
            return true;
        }
        app_ref term(m);
        offset = rational::zero();
        bool is_max = is_maximize(fml, term, orig_term, index);
        bool is_min = !is_max && is_minimize(fml, term, orig_term, index);
        if (is_min && get_pb_sum(term, terms, weights, offset)) {
            TRACE("opt", tout << "try to convert minimization" << mk_pp(term, m) << "\n";);
            // minimize 2*x + 3*y 
            // <=>
            // (assert-soft (not x) 2)
            // (assert-soft (not y) 3)
            //
            for (unsigned i = 0; i < weights.size(); ++i) {
                if (weights[i].is_neg()) {
                    offset += weights[i];
                    weights[i].neg();
                }
                else {
                    terms[i] = mk_not(m, terms[i].get());
                }
            }
            TRACE("opt", 
                  tout << "Convert minimization " << orig_term << "\n";
                  tout << "to maxsat: " << term << "\n";
                  for (unsigned i = 0; i < weights.size(); ++i) {
                      tout << mk_pp(terms[i].get(), m) << ": " << weights[i] << "\n";
                  }
                  tout << "offset: " << offset << "\n";
                  );
            std::ostringstream out;
            out << orig_term << ":" << index;
            id = symbol(out.str().c_str());
            return true;
        }
        if (is_max && get_pb_sum(term, terms, weights, offset)) {
            TRACE("opt", tout << "try to convert maximization" << mk_pp(term, m) << "\n";);
            // maximize 2*x + 3*y - z 
            // <=>
            // (assert-soft x 2)
            // (assert-soft y 3)
            // (assert-soft (not z) 1)
            // offset := 6
            // maximize = offset - penalty
            // 
            for (unsigned i = 0; i < weights.size(); ++i) {
                if (weights[i].is_neg()) {
                    weights[i].neg();
                    terms[i] = mk_not(m, terms[i].get());
                }
                offset += weights[i];
            }
            neg = true;
            std::ostringstream out;
            out << orig_term << ":" << index;
            id = symbol(out.str().c_str());
            return true;
        }
        if ((is_max || is_min) && m_bv.is_bv(term)) {
            offset.reset();
            unsigned bv_size = m_bv.get_bv_size(term);
            expr_ref val(m);
            val = m_bv.mk_numeral(is_max, 1);
            for (unsigned i = 0; i < bv_size; ++i) {
                rational w = power(rational(2),i);
                weights.push_back(w);
                terms.push_back(m.mk_eq(val, m_bv.mk_extract(i, i, term)));
                if (is_max) {
                    offset += w;
                }
            }
            neg = is_max;
            std::ostringstream out;
            out << orig_term << ":" << index;
            id = symbol(out.str().c_str());
            return true;            
        }
        return false;
    }

    expr* context::mk_objective_fn(unsigned index, objective_t ty, unsigned sz, expr*const* args) {
        ptr_vector<sort> domain;
        for (unsigned i = 0; i < sz; ++i) {
            domain.push_back(m.get_sort(args[i]));
        }
        char const* name = "";
        switch(ty) {
        case O_MAXIMIZE: name = "maximize"; break;
        case O_MINIMIZE: name = "minimize"; break;
        case O_MAXSMT: name = "maxsat"; break;
        default: break;
        }
        func_decl* f = m.mk_fresh_func_decl(name,"", domain.size(), domain.c_ptr(), m.mk_bool_sort());
        m_objective_fns.insert(f, index);
        m_objective_refs.push_back(f);
        m_objective_orig.insert(f, sz > 0 ? args[0] : 0);        
        return m.mk_app(f, sz, args);
    }

    expr* context::mk_maximize(unsigned index, app* t) {
        expr* t_ = t;
        return mk_objective_fn(index, O_MAXIMIZE, 1, &t_);
    }

    expr* context::mk_minimize(unsigned index, app* t) {
        expr* t_ = t;
        return mk_objective_fn(index, O_MINIMIZE, 1, &t_);
    }

    expr* context::mk_maxsat(unsigned index, unsigned num_fmls, expr* const* fmls) {
        return mk_objective_fn(index, O_MAXSMT, num_fmls, fmls);
    }

    void context::from_fmls(expr_ref_vector const& fmls) {
        TRACE("opt", tout << fmls << "\n";);
        m_hard_constraints.reset();
        expr_ref orig_term(m);
        for (unsigned i = 0; i < fmls.size(); ++i) {
            expr* fml = fmls[i];
            app_ref tr(m);
            expr_ref_vector terms(m);
            vector<rational> weights;
            rational offset(0);
            unsigned index;
            symbol id;
            bool neg;
            if (is_maxsat(fml, terms, weights, offset, neg, id, orig_term, index)) {
                objective& obj = m_objectives[index];

                if (obj.m_type != O_MAXSMT) {
                    // change from maximize/minimize.
                    obj.m_id = id;
                    obj.m_type = O_MAXSMT;
                    SASSERT(!m_maxsmts.contains(id));
                    add_maxsmt(id, index);
                }
                mk_atomic(terms);
                SASSERT(obj.m_id == id);
                obj.m_term = orig_term?to_app(orig_term):0;
                obj.m_terms.reset();
                obj.m_terms.append(terms);
                obj.m_weights.reset();
                obj.m_weights.append(weights);
                obj.m_adjust_value.set_offset(offset);
                obj.m_adjust_value.set_negate(neg);
                m_maxsmts.find(id)->set_adjust_value(obj.m_adjust_value);
                TRACE("opt", tout << "maxsat: " << id << " offset:" << offset << "\n";
                      tout << terms << "\n";);
            }
            else if (is_maximize(fml, tr, orig_term, index)) {
                purify(tr);
                m_objectives[index].m_term = tr;
            }
            else if (is_minimize(fml, tr, orig_term, index)) {
                purify(tr);
                m_objectives[index].m_term = tr;
                m_objectives[index].m_adjust_value.set_negate(true);
            }
            else {
                m_hard_constraints.push_back(fml);
            }
        }
        // fix types of objectives:
        for (unsigned i = 0; i < m_objectives.size(); ++i) {
            objective & obj = m_objectives[i];
            expr* t = obj.m_term;
            switch(obj.m_type) {
            case O_MINIMIZE:
            case O_MAXIMIZE:
                if (!m_arith.is_int(t) && !m_arith.is_real(t)) {
                    obj.m_term = m_arith.mk_numeral(rational(0), true);
                }
                break;
            default:
                break;
            }
        }
    }

    bool context::verify_model(unsigned index, model* md, rational const& _v) {
        rational r;
        app_ref term = m_objectives[index].m_term;
        if (!term) {
            return true;
        }
        rational v = m_objectives[index].m_adjust_value(_v);
        expr_ref val(m);
        model_ref mdl = md;
        fix_model(mdl);

        if (!mdl->eval(term, val)) {
            TRACE("opt", tout << "Term does not evaluate " << term << "\n";);
            return false;
        }
<<<<<<< HEAD
        unsigned bv_size;
        if (!m_arith.is_numeral(val, r) && !m_bv.is_numeral(val, r, bv_size)) {
            TRACE("opt", tout << "model does not evaluate objective to a value, but to " << val << "\n";);
=======
        unsigned bvsz;
        if (!m_arith.is_numeral(val, r) && !m_bv.is_numeral(val, r, bvsz)) {
            TRACE("opt", tout << "model does not evaluate objective to a value\n";);
>>>>>>> fbf81c88
            return false;
        }
        if (r != v) {
            TRACE("opt", tout << "Out of bounds: " << term << " " << val << " != " << v << "\n";);
            return false;
        }
        else {
            TRACE("opt", tout << "validated: " << term << " = " << val << "\n";);
        }
        return true;
    }

    void context::purify(app_ref& term) {
        filter_model_converter_ref fm;
        if (m_arith.is_add(term)) {
            expr_ref_vector args(m);
            unsigned sz = term->get_num_args();
            for (unsigned i = 0; i < sz; ++i) {
                expr* arg = term->get_arg(i);
                if (is_mul_const(arg)) {
                    args.push_back(arg);
                }
                else {
                    args.push_back(purify(fm, arg));
                }
            }
            term = m_arith.mk_add(args.size(), args.c_ptr());
        }
        else if (m_arith.is_arith_expr(term) && !is_mul_const(term)) {
            TRACE("opt", tout << "Purifying " << term << "\n";);
            term = purify(fm, term);
        }
        if (fm) {
            m_model_converter = concat(m_model_converter.get(), fm.get());
        }
    }

    bool context::is_mul_const(expr* e) {
        expr* e1, *e2;
        return 
            is_uninterp_const(e) ||
            m_arith.is_numeral(e) ||
            (m_arith.is_mul(e, e1, e2) && m_arith.is_numeral(e1) && is_uninterp_const(e2)) ||
            (m_arith.is_mul(e, e2, e1) && m_arith.is_numeral(e1) && is_uninterp_const(e2));
    }

    app* context::purify(filter_model_converter_ref& fm, expr* term) {
       std::ostringstream out;
       out << mk_pp(term, m);
       app* q = m.mk_fresh_const(out.str().c_str(), m.get_sort(term));
       if (!fm) fm = alloc(filter_model_converter, m);
       m_hard_constraints.push_back(m.mk_eq(q, term));
       fm->insert(q->get_decl());                
       return q;
    }

    /**
       To select the proper theory solver we have to ensure that all theory 
       symbols from soft constraints are reflected in the hard constraints.

       - filter "obj" from generated model.
     */
    void context::mk_atomic(expr_ref_vector& terms) {
        filter_model_converter_ref fm;
        for (unsigned i = 0; i < terms.size(); ++i) {
            expr_ref p(terms[i].get(), m);
            app_ref q(m);
            if (is_propositional(p)) {
                terms[i] = p;
            }
            else {
                terms[i] = purify(fm, p);
            }
        }
        if (fm) {
            m_model_converter = concat(m_model_converter.get(), fm.get());
        }
    }

    void context::to_fmls(expr_ref_vector& fmls) {
        m_objective_fns.reset();
        fmls.append(m_hard_constraints);
        for (unsigned i = 0; i < m_objectives.size(); ++i) {
            objective const& obj = m_objectives[i];
            switch(obj.m_type) {
            case O_MINIMIZE:
                fmls.push_back(mk_minimize(i, obj.m_term));
                break;
            case O_MAXIMIZE:
                fmls.push_back(mk_maximize(i, obj.m_term));
                break;
            case O_MAXSMT: 
                fmls.push_back(mk_maxsat(i, obj.m_terms.size(), obj.m_terms.c_ptr()));
                break;
            }
        }
        TRACE("opt", tout << fmls << "\n";);
    }

    void context::internalize() {
        for (unsigned i = 0; i < m_objectives.size(); ++i) {
            objective & obj = m_objectives[i];
            switch(obj.m_type) {
            case O_MINIMIZE: {
                app_ref tmp(m);
                tmp = obj.m_term;
                if (m_arith.is_int(tmp) || m_arith.is_real(tmp)) {
                    tmp = m_arith.mk_uminus(obj.m_term);
                }
                obj.m_index = m_optsmt.add(tmp);
                break;
            }
            case O_MAXIMIZE:
                obj.m_index = m_optsmt.add(obj.m_term);
                break;
            case O_MAXSMT: {
                maxsmt& ms = *m_maxsmts.find(obj.m_id);
                for (unsigned j = 0; j < obj.m_terms.size(); ++j) {
                    ms.add(obj.m_terms[j].get(), obj.m_weights[j]);        
                }
                break;
            }
            }
        }
    }

    void context::update_bound(bool is_lower) {
        expr_ref val(m);
        if (!m_model.get()) return;
        for (unsigned i = 0; i < m_objectives.size(); ++i) {
            objective const& obj = m_objectives[i];
            rational r;
            switch(obj.m_type) {
            case O_MINIMIZE: {
                bool evaluated = m_model->eval(obj.m_term, val);
                TRACE("opt", tout << obj.m_term << " " << val << " " << evaluated << " " << is_numeral(val, r) << "\n";);
                if (evaluated && is_numeral(val, r)) {
                    inf_eps val = inf_eps(obj.m_adjust_value(r));
                    TRACE("opt", tout << "adjusted value: " << val << "\n";);
                    if (is_lower) {
                        m_optsmt.update_lower(obj.m_index, val);
                    }
                    else {
                        m_optsmt.update_upper(obj.m_index, val);
                    }
                }
                break;
            }
            case O_MAXIMIZE: {
                bool evaluated = m_model->eval(obj.m_term, val);
                TRACE("opt", tout << obj.m_term << " " << val << "\n";);
                if (evaluated && is_numeral(val, r)) {
                    inf_eps val = inf_eps(obj.m_adjust_value(r));
                    TRACE("opt", tout << "adjusted value: " << val << "\n";);
                    if (is_lower) {
                        m_optsmt.update_lower(obj.m_index, val);
                    }
                    else {
                        m_optsmt.update_upper(obj.m_index, val);
                    }
                }
                break;
            }
            case O_MAXSMT: {
                bool ok = true;
                for (unsigned j = 0; ok && j < obj.m_terms.size(); ++j) {
                    bool evaluated = m_model->eval(obj.m_terms[j], val);
                    TRACE("opt", tout << mk_pp(obj.m_terms[j], m) << " " << val << "\n";);
                    if (evaluated) {
                        if (!m.is_true(val)) {
                            r += obj.m_weights[j];
                        }
                    }
                    else {
                        ok = false;
                    }
                }
                if (ok) {
                    maxsmt& ms = *m_maxsmts.find(obj.m_id);
                    if (is_lower) {
                        ms.update_upper(r);
                        TRACE("opt", tout << r << " " << ms.get_upper() << "\n";);                        
                    }
                    else {
                        ms.update_lower(r);
                        TRACE("opt", tout << r << " " << ms.get_lower() << "\n";);                        
                    }
                }
                break;
            }
            }
        }
    }

    void context::display_benchmark() {
        display(verbose_stream());
        return;

        if (opt_params(m_params).dump_benchmarks() && 
            sat_enabled() && 
            m_objectives.size() == 1 &&
            m_objectives[0].m_type == O_MAXSMT
            ) {
            objective& o = m_objectives[0];
            unsigned sz = o.m_terms.size();
            inc_sat_display(verbose_stream(), get_solver(), sz, o.m_terms.c_ptr(), o.m_weights.c_ptr());
        }

        
    }

    void context::display(std::ostream& out) {
        display_assignment(out);
    }

    void context::display_assignment(std::ostream& out) {
        out << "(objectives\n";
        for (unsigned i = 0; i < m_scoped_state.m_objectives.size(); ++i) {
            objective const& obj = m_scoped_state.m_objectives[i];
            out << " (";
            display_objective(out, obj);
            if (get_lower_as_num(i) != get_upper_as_num(i)) {
                out << "  (" << get_lower(i) << " " << get_upper(i) << ")";
            }
            else {
                out << " " << get_lower(i);
            }
            out << ")\n";
        }
        out << ")\n";
    }

    void context::display_objective(std::ostream& out, objective const& obj) const {
        switch(obj.m_type) {
        case O_MAXSMT: {
            symbol s = obj.m_id;
            if (s != symbol::null) {
                out << s;
            }
            break;
        }
        default:
            out << obj.m_term;
            break;
        }
    }

    inf_eps context::get_lower_as_num(unsigned idx) {
        if (idx >= m_objectives.size()) {
            throw default_exception("index out of bounds"); 
        }
        objective const& obj = m_objectives[idx];
        switch(obj.m_type) {
        case O_MAXSMT: 
            return inf_eps(m_maxsmts.find(obj.m_id)->get_lower());
        case O_MINIMIZE:
            return obj.m_adjust_value(m_optsmt.get_upper(obj.m_index));
        case O_MAXIMIZE: 
            return obj.m_adjust_value(m_optsmt.get_lower(obj.m_index));
        default:
            UNREACHABLE();
            return inf_eps();
        }        
    }

    inf_eps context::get_upper_as_num(unsigned idx) {
        if (idx >= m_objectives.size()) {
            throw default_exception("index out of bounds"); 
        }
        objective const& obj = m_objectives[idx];
        switch(obj.m_type) {
        case O_MAXSMT: 
            return inf_eps(m_maxsmts.find(obj.m_id)->get_upper());
        case O_MINIMIZE:
            return obj.m_adjust_value(m_optsmt.get_lower(obj.m_index));
        case O_MAXIMIZE: 
            return obj.m_adjust_value(m_optsmt.get_upper(obj.m_index));
        default:
            UNREACHABLE();
            return inf_eps();
        }
    }

    expr_ref context::get_lower(unsigned idx) {
        return to_expr(get_lower_as_num(idx));
    }

    expr_ref context::get_upper(unsigned idx) {
        return to_expr(get_upper_as_num(idx));
    }

    void context::to_exprs(inf_eps const& n, expr_ref_vector& es) {
        rational inf = n.get_infinity();
        rational r   = n.get_rational();
        rational eps = n.get_infinitesimal();
        es.push_back(m_arith.mk_numeral(inf, inf.is_int()));
        es.push_back(m_arith.mk_numeral(r, r.is_int()));
        es.push_back(m_arith.mk_numeral(eps, eps.is_int()));
    }

    expr_ref context::to_expr(inf_eps const& n) {
        rational inf = n.get_infinity();
        rational r   = n.get_rational();
        rational eps = n.get_infinitesimal();
        expr_ref_vector args(m);
        if (!inf.is_zero()) {
            expr* oo = m.mk_const(symbol("oo"), m_arith.mk_int());
            if (inf.is_one()) {
                args.push_back(oo);
            }
            else {
                args.push_back(m_arith.mk_mul(m_arith.mk_numeral(inf, inf.is_int()), oo));
            }
        }
        if (!r.is_zero()) {
            args.push_back(m_arith.mk_numeral(r, r.is_int()));
        }
        if (!eps.is_zero()) {
            expr* ep = m.mk_const(symbol("epsilon"), m_arith.mk_real());
            if (eps.is_one()) {
                args.push_back(ep);
            }
            else {
                args.push_back(m_arith.mk_mul(m_arith.mk_numeral(eps, eps.is_int()), ep));
            }
        }
        switch(args.size()) {
        case 0: return expr_ref(m_arith.mk_numeral(rational(0), true), m);
        case 1: return expr_ref(args[0].get(), m);
        default: return expr_ref(m_arith.mk_add(args.size(), args.c_ptr()), m);
        }
    }
       
    void context::set_simplify(tactic* tac) {
        m_simplify = tac;        
    }

    void context::clear_state() {
        set_pareto(0);
        m_box_index = UINT_MAX;
        m_model.reset();
    }

    void context::set_pareto(pareto_base* p) {
        m_pareto = p;        
    }

    void context::collect_statistics(statistics& stats) const {
        if (m_solver) {
            m_solver->collect_statistics(stats);
        }
        if (m_simplify) {
            m_simplify->collect_statistics(stats);
        }
        map_t::iterator it = m_maxsmts.begin(), end = m_maxsmts.end();
        for (; it != end; ++it) {
            it->m_value->collect_statistics(stats);
        }        
        get_memory_statistics(stats);
        get_rlimit_statistics(m.limit(), stats);
        if (m_qmax) {
            m_qmax->collect_statistics(stats);
        }
    }

    void context::collect_param_descrs(param_descrs & r) {
        opt_params::collect_param_descrs(r);
    }
    
    void context::updt_params(params_ref const& p) {
        m_params.append(p);
        if (m_solver) {
            m_solver->updt_params(m_params);
        }
        m_optsmt.updt_params(m_params);
        map_t::iterator it = m_maxsmts.begin(), end = m_maxsmts.end();
        for (; it != end; ++it) {
            it->m_value->updt_params(m_params);
        }
        opt_params _p(p);
        m_enable_sat = _p.enable_sat();
        m_enable_sls = _p.enable_sls();
        m_maxsat_engine = _p.maxsat_engine();
        m_pp_neat = _p.pp_neat();
    }

    std::string context::to_string() const {
        return to_string(m_scoped_state.m_hard, m_scoped_state.m_objectives);
    }

    std::string context::to_string_internal() const {
        return to_string(m_hard_constraints, m_objectives);
    }

    std::string context::to_string(expr_ref_vector const& hard, vector<objective> const& objectives) const {
        smt2_pp_environment_dbg env(m);
        ast_pp_util visitor(m);
        std::ostringstream out;
        visitor.collect(hard);
                
        for (unsigned i = 0; i < objectives.size(); ++i) {
            objective const& obj = objectives[i];
            switch(obj.m_type) {
            case O_MAXIMIZE: 
            case O_MINIMIZE:
                visitor.collect(obj.m_term);
                break;
            case O_MAXSMT: 
                visitor.collect(obj.m_terms);
                break;
            default: 
                UNREACHABLE();
                break;
            }
        }

        visitor.display_decls(out);
        visitor.display_asserts(out, hard, m_pp_neat);
        for (unsigned i = 0; i < objectives.size(); ++i) {
            objective const& obj = objectives[i];
            switch(obj.m_type) {
            case O_MAXIMIZE: 
                out << "(maximize ";
                ast_smt2_pp(out, obj.m_term, env);
                out << ")\n";
                break;
            case O_MINIMIZE:
                out << "(minimize ";
                ast_smt2_pp(out, obj.m_term, env);
                out << ")\n";
                break;
            case O_MAXSMT: 
                for (unsigned j = 0; j < obj.m_terms.size(); ++j) {
                    out << "(assert-soft ";
                    ast_smt2_pp(out, obj.m_terms[j], env);
                    rational w = obj.m_weights[j];
                    
                    w.display_decimal(out << " :weight ", 3, true);
                    if (obj.m_id != symbol::null) {
                        if (is_smt2_quoted_symbol(obj.m_id)) {
                            out << " :id " << mk_smt2_quoted_symbol(obj.m_id);
                        }
                        else {
                            out << " :id " << obj.m_id;
                        }
                    }
                    out << ")\n";
                }
                break;
            default: 
                UNREACHABLE();
                break;
            }
        }        
        
        param_descrs descrs;
        collect_param_descrs(descrs);
        m_params.display_smt2(out, "opt", descrs);
        
        out << "(check-sat)\n"; 
        return out.str();
    }

    void context::validate_maxsat(symbol const& id) {
        maxsmt& ms = *m_maxsmts.find(id);
        TRACE("opt", tout << "Validate: " << id << "\n";);
        for (unsigned i = 0; i < m_objectives.size(); ++i) {
            objective const& obj = m_objectives[i];
            if (obj.m_id == id && obj.m_type == O_MAXSMT) {        
                SASSERT(obj.m_type == O_MAXSMT);
                rational value(0);
                expr_ref val(m);
                for (unsigned i = 0; i < obj.m_terms.size(); ++i) {
                    bool evaluated = m_model->eval(obj.m_terms[i], val);
                    SASSERT(evaluated);
                    CTRACE("opt", evaluated && !m.is_true(val) && !m.is_false(val), tout << mk_pp(obj.m_terms[i], m) << " " << val << "\n";);
                    CTRACE("opt", !evaluated, tout << mk_pp(obj.m_terms[i], m) << "\n";);
                    if (evaluated && !m.is_true(val)) {
                        value += obj.m_weights[i];
                    }
                    // TBD: check that optimal was not changed.
                }
                value = obj.m_adjust_value(value);
                rational value0 = ms.get_lower();
                TRACE("opt", tout << "value " << value << " " << value0 << "\n";);
                SASSERT(value == value0);
            }
        }
    }

    void context::validate_lex() {
        rational r1;
        expr_ref val(m);
        for (unsigned i = 0; i < m_objectives.size(); ++i) {
            objective const& obj = m_objectives[i];
            switch(obj.m_type) {
            case O_MINIMIZE:
            case O_MAXIMIZE: {
                inf_eps n = m_optsmt.get_lower(obj.m_index);
                if (m_optsmt.objective_is_model_valid(obj.m_index) && 
                    n.get_infinity().is_zero() &&
                    n.get_infinitesimal().is_zero() &&
                    m_model->eval(obj.m_term, val) &&
                    is_numeral(val, r1)) {
                    rational r2 = n.get_rational();
                    if (obj.m_type == O_MINIMIZE) {
                        r1.neg();
                    }
                    CTRACE("opt", r1 != r2, tout << obj.m_term << " evaluates to " << r1 << " but has objective " << r2 << "\n";);
                    CTRACE("opt", r1 != r2, model_smt2_pp(tout, m, *m_model, 0););
                    SASSERT(r1 == r2);
                }
                break;
            }
            case O_MAXSMT: {
                rational value(0);
                for (unsigned i = 0; i < obj.m_terms.size(); ++i) {
                    bool evaluated = m_model->eval(obj.m_terms[i], val);
                    if (evaluated && !m.is_true(val)) {
                        value += obj.m_weights[i];
                    }
                    // TBD: check that optimal was not changed.
                }
                TRACE("opt", tout << "value " << value << "\n";);
                break;
            }
            }       
        } 
    }

    bool context::is_qsat_opt() {
        if (m_objectives.size() != 1) {
            return false;
        }
        if (m_objectives[0].m_type != O_MAXIMIZE && 
            m_objectives[0].m_type != O_MINIMIZE) {
            return false;
        }
        if (!m_arith.is_real(m_objectives[0].m_term)) {
            return false;
        }
        for (unsigned i = 0; i < m_hard_constraints.size(); ++i) {
            if (has_quantifiers(m_hard_constraints[i].get())) {
                return true;
            }
        }
        return false;
    }

    lbool context::run_qsat_opt() {
        SASSERT(is_qsat_opt());
        objective const& obj = m_objectives[0];
        app_ref term(obj.m_term);
        if (obj.m_type == O_MINIMIZE) {
            term = m_arith.mk_uminus(term);
        }
        inf_eps value;
        m_qmax = alloc(qe::qmax, m, m_params);
        lbool result = (*m_qmax)(m_hard_constraints, term, value, m_model);
        if (result != l_undef && obj.m_type == O_MINIMIZE) {
            value.neg();
        }
        m_optsmt.setup(*m_opt_solver.get());
        if (result == l_undef) {
            if (obj.m_type == O_MINIMIZE) {
                m_optsmt.update_upper(obj.m_index, value);
            }
            else {
                m_optsmt.update_lower(obj.m_index, value);
            }
        }
        else {
            m_optsmt.update_lower(obj.m_index, value);
            m_optsmt.update_upper(obj.m_index, value);
        }
        return result;
    }
}<|MERGE_RESOLUTION|>--- conflicted
+++ resolved
@@ -1001,15 +1001,9 @@
             TRACE("opt", tout << "Term does not evaluate " << term << "\n";);
             return false;
         }
-<<<<<<< HEAD
-        unsigned bv_size;
-        if (!m_arith.is_numeral(val, r) && !m_bv.is_numeral(val, r, bv_size)) {
-            TRACE("opt", tout << "model does not evaluate objective to a value, but to " << val << "\n";);
-=======
         unsigned bvsz;
         if (!m_arith.is_numeral(val, r) && !m_bv.is_numeral(val, r, bvsz)) {
             TRACE("opt", tout << "model does not evaluate objective to a value\n";);
->>>>>>> fbf81c88
             return false;
         }
         if (r != v) {
