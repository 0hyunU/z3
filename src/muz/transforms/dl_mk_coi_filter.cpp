--- conflicted
+++ resolved
@@ -21,12 +21,9 @@
 #include "muz/dataflow/dataflow.h"
 #include "muz/dataflow/reachability.h"
 #include "ast/ast_pp.h"
-<<<<<<< HEAD
 #include "tactic/generic_model_converter.h"
-=======
 #include "ast/ast_util.h"
 #include "tactic/extension_model_converter.h"
->>>>>>> fc719a5e
 
 namespace datalog {
     rule_set * mk_coi_filter::operator()(rule_set const & source) {
@@ -104,23 +101,15 @@
         }
         
         // set to false each unreached predicate 
-<<<<<<< HEAD
-        if (m_context.get_model_converter()) {
+        if (res && m_context.get_model_converter()) {
             generic_model_converter* mc0 = alloc(generic_model_converter, m, "dl_coi");
             for (auto const& kv : engine) {
                 if (!kv.m_value.is_reachable()) {
                     mc0->add(kv.m_key, m.mk_false());
-=======
-        if (res && m_context.get_model_converter()) {
-            extension_model_converter* mc0 = alloc(extension_model_converter, m);
-            for (auto const& kv : engine) {
-                if (!kv.m_value.is_reachable()) {
-                    mc0->insert(kv.m_key, m.mk_false());
->>>>>>> fc719a5e
                 }
             }
             for (func_decl* f : unreachable) {
-                mc0->insert(f, m.mk_false());
+                mc0->add(f, m.mk_false());
             }
             m_context.add_model_converter(mc0);
         }
@@ -149,17 +138,9 @@
             res = nullptr;
         }
         if (res && m_context.get_model_converter()) {
-<<<<<<< HEAD
-            func_decl_set::iterator end = pruned_preds.end();
-            func_decl_set::iterator it = pruned_preds.begin();
             generic_model_converter* mc0 = alloc(generic_model_converter, m, "dl_coi");
-            for (; it != end; ++it) {
-                const rule_vector& rules = source.get_predicate_rules(*it);
-=======
-            extension_model_converter* mc0 = alloc(extension_model_converter, m);
             for (func_decl* f : pruned_preds) {
                 const rule_vector& rules = source.get_predicate_rules(f);
->>>>>>> fc719a5e
                 expr_ref_vector fmls(m);
                 for (rule * r : rules) {
                     app* head = r->get_head();
@@ -172,13 +153,9 @@
                     }
                     fmls.push_back(mk_and(conj));
                 }
-<<<<<<< HEAD
                 expr_ref fml(m);
                 fml = m.mk_or(fmls.size(), fmls.c_ptr());
-                mc0->add(*it, fml);
-=======
-                mc0->insert(f, mk_or(fmls));
->>>>>>> fc719a5e
+                mc0->add(f, fml);
             }
             m_context.add_model_converter(mc0);
         }
