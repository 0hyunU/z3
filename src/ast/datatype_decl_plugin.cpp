/*++
Copyright (c) 2017 Microsoft Corporation

Module Name:

    datatype_decl_plugin.cpp

Abstract:

    <abstract>

Author:

    Nikolaj Bjorner (nbjorner) 2017-9-1 

Revision History:

--*/

#include "util/warning.h"
#include "ast/array_decl_plugin.h"
#include "ast/datatype_decl_plugin.h"
#include "ast/ast_smt2_pp.h"
#include "ast/ast_translation.h"


namespace datatype {

    void accessor::fix_range(sort_ref_vector const& dts) {
        if (!m_range) {
            m_range = dts[m_index];
        }
    }

    func_decl_ref accessor::instantiate(sort_ref_vector const& ps) const {
        ast_manager& m = ps.get_manager();
        unsigned n = ps.size();
        SASSERT(m_range);
        SASSERT(n == get_def().params().size());
        sort_ref range(m.substitute(m_range, n, get_def().params().c_ptr(), ps.c_ptr()), m);
        sort_ref src(get_def().instantiate(ps));
        sort* srcs[1] = { src.get() };
        parameter pas[2] = { parameter(name()), parameter(get_constructor().name()) };
        return func_decl_ref(m.mk_func_decl(u().get_family_id(), OP_DT_ACCESSOR, 2, pas, 1, srcs, range), m);
    }

    func_decl_ref accessor::instantiate(sort* dt) const {
        sort_ref_vector sorts = get_def().u().datatype_params(dt);
        return instantiate(sorts);
    }

    def const& accessor::get_def() const { return m_constructor->get_def(); }
    util& accessor::u() const { return m_constructor->u(); }
    accessor* accessor::translate(ast_translation& tr) {
        return alloc(accessor, tr.to(), name(), to_sort(tr(m_range.get())));
    }

    constructor::~constructor() {
        for (accessor* a : m_accessors) dealloc(a);
        m_accessors.reset();
    }
    util& constructor::u() const { return m_def->u(); }

    func_decl_ref constructor::instantiate(sort_ref_vector const& ps) const {
        ast_manager& m = ps.get_manager();
        sort_ref_vector domain(m);
        for (accessor const* a : accessors()) {
            domain.push_back(a->instantiate(ps)->get_range());
        }
        sort_ref range = get_def().instantiate(ps);
        parameter pas[1] = { parameter(name()) };
        return func_decl_ref(m.mk_func_decl(u().get_family_id(), OP_DT_CONSTRUCTOR, 1, pas, domain.size(), domain.c_ptr(), range), m);        
    }

    func_decl_ref constructor::instantiate(sort* dt) const {
        sort_ref_vector sorts = get_def().u().datatype_params(dt);
        return instantiate(sorts);
    }

    constructor* constructor::translate(ast_translation& tr) {
        constructor* result = alloc(constructor, m_name, m_recognizer);
        for (accessor* a : *this) {
            result->add(a->translate(tr));
        }
        return result;
    }


    sort_ref def::instantiate(sort_ref_vector const& sorts) const {
        sort_ref s(m);
        TRACE("datatype", tout << "instantiate " << m_name << "\n";);
        if (!m_sort) {
            vector<parameter> ps;
            ps.push_back(parameter(m_name));
            for (sort * s : m_params) ps.push_back(parameter(s));
            m_sort = m.mk_sort(u().get_family_id(), DATATYPE_SORT, ps.size(), ps.c_ptr());
        }
        if (sorts.empty()) {
            return m_sort;
        }
        return sort_ref(m.substitute(m_sort, sorts.size(), m_params.c_ptr(), sorts.c_ptr()), m);
    }

    def* def::translate(ast_translation& tr, util& u) {
        SASSERT(&u.get_manager() == &tr.to());
        sort_ref_vector ps(tr.to());
        for (sort* p : m_params) {
            ps.push_back(to_sort(tr(p)));
        }
        def* result = alloc(def, tr.to(), u, m_name, m_class_id, ps.size(), ps.c_ptr());
        for (constructor* c : *this) {
            result->add(c->translate(tr));
        }
        if (m_sort) result->m_sort = to_sort(tr(m_sort.get()));
        return result;               
    }

    enum status {
        GRAY,
        BLACK
    };

    namespace param_size {
        size* size::mk_offset(sort_size const& s) { return alloc(offset, s); }
        size* size::mk_param(sort_ref& p) { return alloc(sparam, p); }
        size* size::mk_plus(size* a1, size* a2) { return alloc(plus, a1, a2); }
        size* size::mk_times(size* a1, size* a2) { return alloc(times, a1, a2); }
        size* size::mk_times(ptr_vector<size>& szs) {
            if (szs.empty()) return mk_offset(sort_size(1));
            if (szs.size() == 1) return szs[0];
            size* r = szs[0];
            for (unsigned i = 1; i < szs.size(); ++i) {
                r = mk_times(r, szs[i]);
            }
            return r;
        }
        size* size::mk_plus(ptr_vector<size>& szs) {
            if (szs.empty()) return mk_offset(sort_size(0));
            if (szs.size() == 1) return szs[0];
            size* r = szs[0];
            for (unsigned i = 1; i < szs.size(); ++i) {
                r = mk_plus(r, szs[i]);
            }
            return r;
        }

        size* size::mk_power(size* a1, size* a2) { 
            return alloc(power, a1, a2); 
        }

        
        sort_size plus::eval(obj_map<sort, sort_size> const& S) {
            rational r(0);
            ptr_vector<size> todo;
            todo.push_back(m_arg1);
            todo.push_back(m_arg2);
            while (!todo.empty()) {
                size* s = todo.back();
                todo.pop_back();
                plus* p = dynamic_cast<plus*>(s);
                if (p) {
                    todo.push_back(p->m_arg1);
                    todo.push_back(p->m_arg2);
                }
                else {
                    sort_size sz = s->eval(S);                        
                    if (sz.is_infinite()) return sz;
                    if (sz.is_very_big()) return sz;
                    r += rational(sz.size(), rational::ui64());
                }
            }
            return sort_size(r);
        }

        size* plus::subst(obj_map<sort,size*>& S) { 
            return mk_plus(m_arg1->subst(S), m_arg2->subst(S)); 
        }

        sort_size times::eval(obj_map<sort, sort_size> const& S) {
            sort_size s1 = m_arg1->eval(S);
            sort_size s2 = m_arg2->eval(S);
            if (s1.is_infinite()) return s1;
            if (s2.is_infinite()) return s2;
            if (s1.is_very_big()) return s1;
            if (s2.is_very_big()) return s2;
            rational r = rational(s1.size(), rational::ui64()) * rational(s2.size(), rational::ui64());
            return sort_size(r);
        }

        size* times::subst(obj_map<sort,size*>& S) { 
            return mk_times(m_arg1->subst(S), m_arg2->subst(S)); 
        }

        sort_size power::eval(obj_map<sort, sort_size> const& S) {
            sort_size s1 = m_arg1->eval(S);
            sort_size s2 = m_arg2->eval(S);
            // s1^s2
            if (s1.is_infinite()) return s1;
            if (s2.is_infinite()) return s2;
            if (s1.is_very_big()) return s1;
            if (s2.is_very_big()) return s2;
            if (s1.size() == 1) return s1;
            if (s2.size() == 1) return s1;
            if (s1.size() > (2 << 20) || s2.size() > 10) return sort_size::mk_very_big();
            rational r = ::power(rational(s1.size(), rational::ui64()), static_cast<unsigned>(s2.size()));
            return sort_size(r);
        }

        size* power::subst(obj_map<sort,size*>& S) { 
            return mk_power(m_arg1->subst(S), m_arg2->subst(S)); 
        }

        size* sparam::subst(obj_map<sort, size*>& S) { 
            return S[m_param]; 
        }

    }

    namespace decl {

        plugin::~plugin() {
            finalize();
        }

        void plugin::finalize() {
            for (auto& kv : m_defs) {
                dealloc(kv.m_value);
            }
            m_defs.reset();
            m_util = nullptr; // force deletion
        }

        util & plugin::u() const {
            SASSERT(m_manager);
            SASSERT(m_family_id != null_family_id);
            if (m_util.get() == nullptr) {
                m_util = alloc(util, *m_manager);
            }
            return *(m_util.get());
        }

        void plugin::inherit(decl_plugin* other_p, ast_translation& tr) {
            plugin* p = dynamic_cast<plugin*>(other_p);
            svector<symbol> names;
            ptr_vector<def> new_defs;            
            SASSERT(p);
            for (auto& kv : p->m_defs) {
                def* d = kv.m_value;
                if (!m_defs.contains(kv.m_key)) {
                    names.push_back(kv.m_key);
                    new_defs.push_back(d->translate(tr, u()));
                }
            }
            for (def* d : new_defs) 
                m_defs.insert(d->name(), d);
            m_class_id = m_defs.size();
            u().compute_datatype_size_functions(names);
        }


        struct invalid_datatype {};

        sort * plugin::mk_sort(decl_kind k, unsigned num_parameters, parameter const * parameters) {
            try {
                if (k != DATATYPE_SORT) {
                    TRACE("datatype", tout << "invalid kind parameter to datatype\n";);
                    throw invalid_datatype();
                }
                if (num_parameters < 1) {
                    TRACE("datatype", tout << "at least one parameter expected to datatype declaration\n";);
                    throw invalid_datatype();                    
                }
                parameter const & name = parameters[0];
                if (!name.is_symbol()) {
                    TRACE("datatype", tout << "expected symol parameter at position " << 0 << " got: " << name << "\n";);
                    throw invalid_datatype();
                }
                for (unsigned i = 1; i < num_parameters; ++i) {
                    parameter const& s = parameters[i];
                    if (!s.is_ast() || !is_sort(s.get_ast())) {
                        TRACE("datatype", tout << "expected sort parameter at position " << i << " got: " << s << "\n";);
                        throw invalid_datatype();
                    }
                }
                                
                sort* s = m_manager->mk_sort(name.get_symbol(),
                                             sort_info(m_family_id, k, num_parameters, parameters, true));
                def* d = nullptr;
                if (m_defs.find(s->get_name(), d) && d->sort_size()) {
                    obj_map<sort, sort_size> S;
                    for (unsigned i = 0; i + 1 < num_parameters; ++i) {
                        sort* r = to_sort(parameters[i + 1].get_ast());
                        TRACE("datatype", tout << "inserting " << mk_ismt2_pp(r, *m_manager) << " " << r->get_num_elements() << "\n";);
                        S.insert(d->params()[i], r->get_num_elements()); 
                    }
                    sort_size ts = d->sort_size()->eval(S);
                    TRACE("datatype", tout << name << " has size " << ts << "\n";);
                    s->set_num_elements(ts);
                }
                else {
                    TRACE("datatype", tout << "not setting size for " << name << "\n";);
                }
                return s;
            }
            catch (const invalid_datatype &) {
                m_manager->raise_exception("invalid datatype");
                return nullptr;
            }
        }

        func_decl * plugin::mk_update_field(
            unsigned num_parameters, parameter const * parameters, 
            unsigned arity, sort * const * domain, sort * range) {
            decl_kind k = OP_DT_UPDATE_FIELD;
            ast_manager& m = *m_manager;
            
            if (num_parameters != 1 || !parameters[0].is_ast()) {
                m.raise_exception("invalid parameters for datatype field update");
                return nullptr;
            }
            if (arity != 2) {
                m.raise_exception("invalid number of arguments for datatype field update");
                return nullptr;
            }
            func_decl* acc = nullptr;
            if (is_func_decl(parameters[0].get_ast())) {
                acc = to_func_decl(parameters[0].get_ast());
            }
            if (acc && !u().is_accessor(acc)) {
                acc = nullptr;
            }
            if (!acc) {
                m.raise_exception("datatype field update requires a datatype accessor as the second argument");
                return nullptr;
            }
            sort* dom = acc->get_domain(0);
            sort* rng = acc->get_range();
            if (dom != domain[0]) {
                m.raise_exception("first argument to field update should be a data-type");
                return nullptr;
            }
            if (rng != domain[1]) {
                std::ostringstream buffer;
                buffer << "second argument to field update should be " << mk_ismt2_pp(rng, m) 
                       << " instead of " << mk_ismt2_pp(domain[1], m);
                m.raise_exception(buffer.str());
                return nullptr;
            }
            range = domain[0];
            func_decl_info info(m_family_id, k, num_parameters, parameters);
            return m.mk_func_decl(symbol("update-field"), arity, domain, range, info);
        }

#define VALIDATE_PARAM(_pred_) if (!(_pred_)) m_manager->raise_exception("invalid parameter to datatype function "  #_pred_);
        
        func_decl * decl::plugin::mk_constructor(unsigned num_parameters, parameter const * parameters, 
                                                 unsigned arity, sort * const * domain, sort * range) {
            ast_manager& m = *m_manager;
            VALIDATE_PARAM(num_parameters == 1 && parameters[0].is_symbol() && range && u().is_datatype(range));
            // we blindly trust other conditions are met, including domain types.
            symbol name = parameters[0].get_symbol();
            func_decl_info info(m_family_id, OP_DT_CONSTRUCTOR, num_parameters, parameters);
            info.m_private_parameters = true;
            return m.mk_func_decl(name, arity, domain, range, info);
        }

        func_decl * decl::plugin::mk_recognizer(unsigned num_parameters, parameter const * parameters, 
                                                unsigned arity, sort * const * domain, sort *) {
            ast_manager& m = *m_manager;
            VALIDATE_PARAM(arity == 1 && num_parameters == 2 && parameters[1].is_symbol() && parameters[0].is_ast() && is_func_decl(parameters[0].get_ast()));
            VALIDATE_PARAM(u().is_datatype(domain[0]));
            // blindly trust that parameter is a constructor
            sort* range = m_manager->mk_bool_sort();
            func_decl_info info(m_family_id, OP_DT_RECOGNISER, num_parameters, parameters);
            info.m_private_parameters = true;
            return m.mk_func_decl(symbol(parameters[1].get_symbol()), arity, domain, range, info);
        }

        func_decl * decl::plugin::mk_is(unsigned num_parameters, parameter const * parameters, 
                                                unsigned arity, sort * const * domain, sort *) {
            ast_manager& m = *m_manager;
            VALIDATE_PARAM(arity == 1 && num_parameters == 1 && parameters[0].is_ast() && is_func_decl(parameters[0].get_ast()));
            VALIDATE_PARAM(u().is_datatype(domain[0]));
            // blindly trust that parameter is a constructor
            sort* range = m_manager->mk_bool_sort();
            func_decl_info info(m_family_id, OP_DT_IS, num_parameters, parameters);
            info.m_private_parameters = true;
            return m.mk_func_decl(symbol("is"), arity, domain, range, info);
        }

        func_decl * decl::plugin::mk_accessor(unsigned num_parameters, parameter const * parameters, 
                                              unsigned arity, sort * const * domain, sort * range) 
        {            
            ast_manager& m = *m_manager;
            VALIDATE_PARAM(arity == 1 && num_parameters == 2 && parameters[0].is_symbol() && parameters[1].is_symbol());
            VALIDATE_PARAM(u().is_datatype(domain[0]));
            SASSERT(range);
            func_decl_info info(m_family_id, OP_DT_ACCESSOR, num_parameters, parameters);
            info.m_private_parameters = true;
            symbol name = parameters[0].get_symbol();
            return m.mk_func_decl(name, arity, domain, range, info);           
        }

        func_decl * decl::plugin::mk_func_decl(decl_kind k, unsigned num_parameters, parameter const * parameters, 
                                               unsigned arity, sort * const * domain, sort * range) {                        
            switch (k) {
            case OP_DT_CONSTRUCTOR:
                return mk_constructor(num_parameters, parameters, arity, domain, range);
            case OP_DT_RECOGNISER:
                return mk_recognizer(num_parameters, parameters, arity, domain, range);                
            case OP_DT_IS:
                return mk_is(num_parameters, parameters, arity, domain, range);                
            case OP_DT_ACCESSOR:
                return mk_accessor(num_parameters, parameters, arity, domain, range);                
            case OP_DT_UPDATE_FIELD: 
                return mk_update_field(num_parameters, parameters, arity, domain, range);
            default:
                m_manager->raise_exception("invalid datatype operator kind");
                return nullptr;
            }
        }

        def* plugin::mk(symbol const& name, unsigned n, sort * const * params) {
            ast_manager& m = *m_manager;
            return alloc(def, m, u(), name, m_class_id, n, params);
        }


        void plugin::end_def_block() {
            ast_manager& m = *m_manager;

            sort_ref_vector sorts(m);
            for (symbol const& s : m_def_block) {
                def const& d = *m_defs[s];
                sort_ref_vector ps(m);
                sorts.push_back(d.instantiate(ps));
            }
            for (symbol const& s : m_def_block) {
                def& d = *m_defs[s];
                for (constructor* c : d) {
                    for (accessor* a : *c) {
                        a->fix_range(sorts);
                    }
                }
            }
            if (!u().is_well_founded(sorts.size(), sorts.c_ptr())) {
                m_manager->raise_exception("datatype is not well-founded");
            }

            u().compute_datatype_size_functions(m_def_block);
            for (symbol const& s : m_def_block) {
                sort_ref_vector ps(m);
                m_defs[s]->instantiate(ps);
            }
        }

        void plugin::log_axiom_definitions(symbol const& s, sort * new_sort) {
            std::ostream& out = m_manager->trace_stream();
            symbol const& family_name = m_manager->get_family_name(get_family_id());
            for (constructor const* c : *m_defs[s]) {
                func_decl_ref f = c->instantiate(new_sort);
                const unsigned num_args = f->get_arity();
                if (num_args == 0) continue;

                // log constructor with quantified variables as arguments
                for (unsigned i = 0; i < num_args; ++i) {
                    out << "[mk-var] " << family_name << "#" << m_id_counter << " " << i << "\n";
                    ++m_id_counter;
                }
                const unsigned constructor_id = m_id_counter;
                out << "[mk-app] " << family_name << "#" << constructor_id << " " << f->get_name();
                for (unsigned i = 0; i < num_args; ++i) {
                    out << " " << family_name << "#" << constructor_id - num_args + i;
                }
                out << "\n";
                ++m_id_counter;
<<<<<<< HEAD

                // axioms for all accessors are generated when a constructor is applied => use constructor as pattern
                m_manager->trace_stream() << "[mk-app] " << family_name << "#" << m_id_counter << " pattern " << family_name << "#" << constructor_id << "\n";
=======
                out << "[mk-app] " << family_name << "#" << m_id_counter << " pattern " << family_name << "#" << constructor_id << "\n";
>>>>>>> aafb16e8
                ++m_id_counter;
                m_axiom_bases.insert(f->get_name(), constructor_id + 4);
                std::ostringstream var_sorts;
                for (accessor const* a : *c) {
                    var_sorts << " (;" << a->range()->get_name() << ")";
                }
                std::string var_description = var_sorts.str();

                // create axioms: the ith accessor returns the ith argument of the constructor
                unsigned i = 0;
                for (accessor const* a : *c) {
                    func_decl_ref acc = a->instantiate(new_sort);
                    out << "[mk-app] " << family_name << "#" << m_id_counter << " " << acc->get_name() << " " << family_name << "#" << constructor_id << "\n";
                    ++m_id_counter;
                    out << "[mk-app] " << family_name << "#" << m_id_counter << " = " << family_name << "#" << constructor_id - num_args + i 
                        << " " << family_name << "#" << m_id_counter - 1 << "\n";
                    ++m_id_counter;
                    out << "[mk-quant] " << family_name << "#" << m_id_counter << " constructor_accessor_axiom " << family_name << "#" << constructor_id + 1
                        << " " << family_name << "#" << m_id_counter - 1 << "\n";
                    out << "[attach-var-names] " << family_name << "#" << m_id_counter << var_description << "\n";
                    ++m_id_counter;
                    ++i;
                }
            }
        }

        bool plugin::mk_datatypes(unsigned num_datatypes, def * const * datatypes, unsigned num_params, sort* const* sort_params, sort_ref_vector & new_sorts) {
            begin_def_block();
            for (unsigned i = 0; i < num_datatypes; ++i) {
                def* d = nullptr;
                TRACE("datatype", tout << "declaring " << datatypes[i]->name() << "\n";);
                if (m_defs.find(datatypes[i]->name(), d)) {
                    TRACE("datatype", tout << "delete previous version for " << datatypes[i]->name() << "\n";);
                    u().reset();
                    dealloc(d);
                }
                m_defs.insert(datatypes[i]->name(), datatypes[i]);
                m_def_block.push_back(datatypes[i]->name());
            }
            end_def_block();            
            sort_ref_vector ps(*m_manager);
            for (symbol const& s : m_def_block) {                
                new_sorts.push_back(m_defs[s]->instantiate(ps));
                if (m_manager->has_trace_stream()) {
                    log_axiom_definitions(s, new_sorts.back());
                }
            }
            return true;
        }

        void plugin::remove(symbol const& s) {
            def* d = nullptr;
            if (m_defs.find(s, d)) dealloc(d);
            m_defs.remove(s);
        }

        bool plugin::is_value_visit(expr * arg, ptr_buffer<app> & todo) const {
            if (!is_app(arg))
                return false;
            family_id fid = to_app(arg)->get_family_id();
            if (fid == m_family_id) {
                if (!u().is_constructor(to_app(arg)))
                    return false;
                if (to_app(arg)->get_num_args() == 0)
                    return true;
                todo.push_back(to_app(arg));
                return true;
            }
            else {
                return m_manager->is_value(arg);
            }
        }
        
        bool plugin::is_value(app * e) const {
            TRACE("dt_is_value", tout << "checking\n" << mk_ismt2_pp(e, *m_manager) << "\n";);
            if (!u().is_constructor(e))
                return false;
            if (e->get_num_args() == 0)
                return true;
            // REMARK: if the following check is too expensive, we should
            // cache the values in the decl::plugin.
            ptr_buffer<app> todo;
            // potentially expensive check for common sub-expressions.
            for (expr* arg : *e) {
                if (!is_value_visit(arg, todo)) {
                    TRACE("dt_is_value", tout << "not-value:\n" << mk_ismt2_pp(arg, *m_manager) << "\n";);
                    return false;
                }
            }
            while (!todo.empty()) {
                app * curr = todo.back();
                SASSERT(u().is_constructor(curr));
                todo.pop_back();
                for (expr* arg : *curr) {
                    if (!is_value_visit(arg, todo)) {
                        TRACE("dt_is_value", tout << "not-value:\n" << mk_ismt2_pp(arg, *m_manager) << "\n";);
                        return false;
                    }
                }
            }
            return true;
        }
        
        void plugin::get_op_names(svector<builtin_name> & op_names, symbol const & logic) {
            op_names.push_back(builtin_name("is", OP_DT_IS));
            if (logic == symbol::null || logic == symbol("ALL")) {
                op_names.push_back(builtin_name("update-field", OP_DT_UPDATE_FIELD));
            }
        }

        expr * plugin::get_some_value(sort * s) {
            SASSERT(u().is_datatype(s));
            func_decl * c = u().get_non_rec_constructor(s);
            ptr_buffer<expr> args;
            for (unsigned i = 0; i < c->get_arity(); i++) {
                args.push_back(m_manager->get_some_value(c->get_domain(i)));
            }
            return m_manager->mk_app(c, args.size(), args.c_ptr());
        }

        bool plugin::is_fully_interp(sort * s) const {
            return u().is_fully_interp(s);
        }
    }

    sort_ref_vector util::datatype_params(sort * s) const {
        SASSERT(is_datatype(s));
        sort_ref_vector result(m);
        for (unsigned i = 1; i < s->get_num_parameters(); ++i) {
            result.push_back(to_sort(s->get_parameter(i).get_ast()));
        }
        return result;
    }


    bool util::is_fully_interp(sort * s) const {
        SASSERT(is_datatype(s));
        bool fi = true;
        return fi;
        if (m_is_fully_interp.find(s, fi)) {
            return fi;
        }
        unsigned sz = m_fully_interp_trail.size();
        m_is_fully_interp.insert(s, true);
        def const& d = get_def(s);
        bool is_interp = true;
        m_fully_interp_trail.push_back(s);
        for (constructor const* c : d) {
            for (accessor const* a : *c) {
                func_decl_ref ac = a->instantiate(s);
                sort* r = ac->get_range();
                if (!m.is_fully_interp(r)) {
                    is_interp = false;
                    break;
                }
            }
            if (!is_interp) break;
        }
        for (unsigned i = sz; i < m_fully_interp_trail.size(); ++i) {
            m_is_fully_interp.remove(m_fully_interp_trail[i]);
        }
        m_fully_interp_trail.shrink(sz);
        m_is_fully_interp.insert(s, is_interp);
        m_asts.push_back(s);
        return true;
    }

    /**
       \brief Return true if the inductive datatype is recursive.
    */
    bool util::is_recursive_core(sort* s) const {
        obj_map<sort, status> already_found;
        ptr_vector<sort> todo, subsorts;
        todo.push_back(s);
        status st;
        while (!todo.empty()) {
            s = todo.back();
            if (already_found.find(s, st) && st == BLACK) {
                todo.pop_back();
                continue;
            }
            already_found.insert(s, GRAY);
            def const& d = get_def(s);
            bool can_process       = true;
            for (constructor const* c : d) {
                for (accessor const* a : *c) {
                    sort* d = a->range();
                    // check if d is a datatype sort
                    subsorts.reset();
                    get_subsorts(d, subsorts);
                    for (sort * s2 : subsorts) {
                        if (is_datatype(s2)) {
                            if (already_found.find(s2, st)) {
                                // type is recursive
                                if (st == GRAY) return true;
                            }
                            else {
                                todo.push_back(s2);
                                can_process = false;
                            }
                        }
                    }
                }
            }
            if (can_process) {
                already_found.insert(s, BLACK);
                todo.pop_back();
            }
        }
        return false;
    }

    unsigned util::get_datatype_num_parameter_sorts(sort * ty) {
        SASSERT(ty->get_num_parameters() >= 1);
        return ty->get_num_parameters() - 1;
    }

    sort* util::get_datatype_parameter_sort(sort * ty, unsigned idx) {
        SASSERT(idx < get_datatype_num_parameter_sorts(ty));
        return to_sort(ty->get_parameter(idx+1).get_ast());
    }

    param_size::size* util::get_sort_size(sort_ref_vector const& params, sort* s) {
        if (params.empty() && !is_datatype(s)) {
            return param_size::size::mk_offset(s->get_num_elements());
        }
        if (is_datatype(s)) {
            param_size::size* sz;
            obj_map<sort, param_size::size*> S;
            unsigned n = get_datatype_num_parameter_sorts(s);
            def & d = get_def(s->get_name());
            SASSERT(n == d.params().size());
            for (unsigned i = 0; i < n; ++i) {
                sort* ps = get_datatype_parameter_sort(s, i);
                sz = get_sort_size(params, ps);
                sz->inc_ref();                
                S.insert(d.params().get(i), sz); 
            }            
            sz = d.sort_size()->subst(S);
            for (auto & kv : S) {
                kv.m_value->dec_ref();
            }
            return sz;
        }
        array_util autil(m);
        if (autil.is_array(s)) {
            unsigned n = get_array_arity(s);
            ptr_vector<param_size::size> szs;
            for (unsigned i = 0; i < n; ++i) {
                szs.push_back(get_sort_size(params, get_array_domain(s, i)));
            }
            param_size::size* sz1 = param_size::size::mk_times(szs);
            param_size::size* sz2 = get_sort_size(params, get_array_range(s));
            return param_size::size::mk_power(sz2, sz1);
        }
        for (sort* p : params) {           
            if (s == p) {
                sort_ref sr(s, m);
                return param_size::size::mk_param(sr);
            }
        }
        return param_size::size::mk_offset(s->get_num_elements());        
    }

    bool util::is_declared(sort* s) const {
        return m_plugin->is_declared(s);
    }
    
    void util::compute_datatype_size_functions(svector<symbol> const& names) {
        map<symbol, status, symbol_hash_proc, symbol_eq_proc> already_found;
        map<symbol, param_size::size*, symbol_hash_proc, symbol_eq_proc> szs;

        TRACE("datatype", for (auto const& s : names) tout << s << " "; tout << "\n";);
        svector<symbol> todo(names);
        status st;
        while (!todo.empty()) {
            symbol s = todo.back();
            TRACE("datatype", tout << "Sort size for " << s << "\n";);

            if (already_found.find(s, st) && st == BLACK) {
                todo.pop_back();
                continue;
            }
            already_found.insert(s, GRAY);
            bool is_infinite = false;
            bool can_process = true;
            def& d = get_def(s);
            for (constructor const* c : d) {
                for (accessor const* a : *c) {
                    sort* r = a->range();
                    if (is_datatype(r)) {
                        symbol s2 = r->get_name();
                        if (already_found.find(s2, st)) {
                            // type is infinite
                            if (st == GRAY) {
                                is_infinite = true;
                            }
                        }
                        else if (names.contains(s2)) {
                            todo.push_back(s2);
                            can_process = false;
                        }
                    }
                }
            }
            if (!can_process) {
                continue;
            }
            todo.pop_back();
            already_found.insert(s, BLACK);
            if (is_infinite) {
                TRACE("datatype", tout << "infinite " << s << "\n";);
                d.set_sort_size(param_size::size::mk_offset(sort_size::mk_infinite()));
                continue;
            }

            ptr_vector<param_size::size> s_add;      
            for (constructor const* c : d) {
                ptr_vector<param_size::size> s_mul;
                for (accessor const* a : *c) {
                    s_mul.push_back(get_sort_size(d.params(), a->range()));
                }
                s_add.push_back(param_size::size::mk_times(s_mul));
            }
            TRACE("datatype", tout << "set sort size " << s << "\n";);
            d.set_sort_size(param_size::size::mk_plus(s_add));
        }
    }
    

    /**
       \brief Return true if the inductive datatype is well-founded.
       Pre-condition: The given argument constrains the parameters of an inductive datatype.
    */
    bool util::is_well_founded(unsigned num_types, sort* const* sorts) {
        buffer<bool> well_founded(num_types, false);
        obj_map<sort, unsigned> sort2id;
        for (unsigned i = 0; i < num_types; ++i) {
            sort2id.insert(sorts[i], i);
        }
        unsigned num_well_founded = 0, id = 0;
        bool changed;
        ptr_vector<sort> subsorts;
        do {
            changed = false;
            for (unsigned tid = 0; tid < num_types; tid++) {
                if (well_founded[tid]) {
                    continue;
                }
                sort* s = sorts[tid];
                def const& d = get_def(s);
                for (constructor const* c : d) {
                    for (accessor const* a : *c) {
                        subsorts.reset();
                        get_subsorts(a->range(), subsorts);
                        for (sort* srt : subsorts) {
                            if (sort2id.find(srt, id) && !well_founded[id]) {
                                goto next_constructor;
                            }
                        }
                    }
                    changed = true;
                    well_founded[tid] = true;
                    num_well_founded++;
                    break;
                next_constructor:
                    ;
                }
            }
        } 
        while (changed && num_well_founded < num_types);
        return num_well_founded == num_types;
    }

    def const& util::get_def(sort* s) const {
        return m_plugin->get_def(s);
    }

    void util::get_subsorts(sort* s, ptr_vector<sort>& sorts) const {
        sorts.push_back(s);
        for (parameter const& p : s->parameters()) {
            if (p.is_ast() && is_sort(p.get_ast())) {
                get_subsorts(to_sort(p.get_ast()), sorts);
            }
        }
    }


    util::util(ast_manager & m):
        m(m),
        m_family_id(m.mk_family_id("datatype")),
        m_asts(m),
        m_start(0) {
        m_plugin = dynamic_cast<decl::plugin*>(m.get_plugin(m_family_id));
        SASSERT(m_plugin);
    }

    util::~util() {
        std::for_each(m_vectors.begin(), m_vectors.end(), delete_proc<ptr_vector<func_decl> >());
    }

    ptr_vector<func_decl> const * util::get_datatype_constructors(sort * ty) {
        SASSERT(is_datatype(ty));
        ptr_vector<func_decl> * r = nullptr;
        if (m_datatype2constructors.find(ty, r))
            return r;
        r = alloc(ptr_vector<func_decl>);
        m_asts.push_back(ty);
        m_vectors.push_back(r);
        m_datatype2constructors.insert(ty, r);
        def const& d = get_def(ty);
        for (constructor const* c : d) {
            func_decl_ref f = c->instantiate(ty);
            m_asts.push_back(f);
            r->push_back(f);
        }
        return r;
    }

    ptr_vector<func_decl> const * util::get_constructor_accessors(func_decl * con) {
        SASSERT(is_constructor(con));
        ptr_vector<func_decl> * res = nullptr;
        if (m_constructor2accessors.find(con, res)) {
            return res;
        }
        res = alloc(ptr_vector<func_decl>);
        m_asts.push_back(con);
        m_vectors.push_back(res);
        m_constructor2accessors.insert(con, res);
        sort * datatype = con->get_range();
        def const& d = get_def(datatype);
        for (constructor const* c : d) {
            if (c->name() == con->get_name()) {
                for (accessor const* a : *c) {
                    func_decl_ref fn = a->instantiate(datatype);
                    res->push_back(fn);
                    m_asts.push_back(fn);
                }
                break;
            }
        }
        return res;
    }


    func_decl * util::get_constructor_is(func_decl * con) {
        SASSERT(is_constructor(con));
        sort * datatype = con->get_range();
        parameter ps[1] = { parameter(con)};
        return m.mk_func_decl(m_family_id, OP_DT_IS, 1, ps, 1, &datatype);
    }

    func_decl * util::get_constructor_recognizer(func_decl * con) {
        SASSERT(is_constructor(con));
        func_decl * d = nullptr;
        if (m_constructor2recognizer.find(con, d))
            return d;
        sort * datatype = con->get_range();
        def const& dd = get_def(datatype);
        symbol r;
        for (constructor const* c : dd) {
            if (c->name() == con->get_name()) {
                r = c->recognizer();
            }
        }
        parameter ps[2] = { parameter(con), parameter(r) };
        d  = m.mk_func_decl(m_family_id, OP_DT_RECOGNISER, 2, ps, 1, &datatype);
        SASSERT(d);
        m_asts.push_back(con);
        m_asts.push_back(d);
        m_constructor2recognizer.insert(con, d);
        return d;
    }

    app* util::mk_is(func_decl * c, expr *f) {
        return m.mk_app(get_constructor_is(c), 1, &f);
    }

    func_decl * util::get_recognizer_constructor(func_decl * recognizer) const {
        SASSERT(is_recognizer(recognizer));
        return to_func_decl(recognizer->get_parameter(0).get_ast());
    }

    bool util::is_recursive(sort * ty) {
        SASSERT(is_datatype(ty));
        bool r = false;
        if (!m_is_recursive.find(ty, r)) {
            r = is_recursive_core(ty);
            m_is_recursive.insert(ty, r);
            m_asts.push_back(ty);
        }
        return r;
    }

    bool util::is_enum_sort(sort* s) {
        if (!is_datatype(s)) {
            return false;
        }
        bool r = false;
        if (m_is_enum.find(s, r))
            return r;
        ptr_vector<func_decl> const& cnstrs = *get_datatype_constructors(s);
        r = true;
        for (unsigned i = 0; r && i < cnstrs.size(); ++i) {
            r = cnstrs[i]->get_arity() == 0;
        }
        m_is_enum.insert(s, r);
        m_asts.push_back(s);
        return r;
    }

    func_decl * util::get_accessor_constructor(func_decl * accessor) { 
        SASSERT(is_accessor(accessor));
        func_decl * r = nullptr;
        if (m_accessor2constructor.find(accessor, r))
            return r;
        sort * datatype = accessor->get_domain(0);
        symbol c_id   = accessor->get_parameter(1).get_symbol();
        def const& d = get_def(datatype);
        func_decl_ref fn(m);
        for (constructor const* c : d) {
            if (c->name() == c_id) {
                fn = c->instantiate(datatype);
                break;
            }
        }
        r = fn;
        m_accessor2constructor.insert(accessor, r);
        m_asts.push_back(accessor);
        m_asts.push_back(r);
        return r;
    }


    void util::reset() {
        m_datatype2constructors.reset();
        m_datatype2nonrec_constructor.reset();
        m_constructor2accessors.reset();
        m_constructor2recognizer.reset();
        m_recognizer2constructor.reset();
        m_accessor2constructor.reset();
        m_is_recursive.reset();
        m_is_enum.reset();
        std::for_each(m_vectors.begin(), m_vectors.end(), delete_proc<ptr_vector<func_decl> >());
        m_vectors.reset();
        m_asts.reset();
        ++m_start;
    }


    /**
       \brief Return a constructor mk(T_1, ... T_n)
       where each T_i is not a datatype or it is a datatype that contains 
       a constructor that will not contain directly or indirectly an element of the given sort.
    */
    func_decl * util::get_non_rec_constructor(sort * ty) {
        SASSERT(is_datatype(ty));
        func_decl * r = nullptr;
        if (m_datatype2nonrec_constructor.find(ty, r))
            return r;
        r = nullptr;
        ptr_vector<sort> forbidden_set;
        forbidden_set.push_back(ty);
        TRACE("util_bug", tout << "invoke get-non-rec: " << sort_ref(ty, m) << "\n";);
        r = get_non_rec_constructor_core(ty, forbidden_set);
        SASSERT(forbidden_set.back() == ty);
        SASSERT(r);
        m_asts.push_back(ty);
        m_asts.push_back(r);
        m_datatype2nonrec_constructor.insert(ty, r);
        return r;
    }

    /**
       \brief Return a constructor mk(T_1, ..., T_n) where
       each T_i is not a datatype or it is a datatype t not in forbidden_set,
       and get_non_rec_constructor_core(T_i, forbidden_set union { T_i })
    */
    func_decl * util::get_non_rec_constructor_core(sort * ty, ptr_vector<sort> & forbidden_set) {
        // We must select a constructor c(T_1, ..., T_n):T such that
        //   1) T_i's are not recursive
        // If there is no such constructor, then we select one that 
        //   2) each type T_i is not recursive or contains a constructor that does not depend on T

        ptr_vector<func_decl> const& constructors = *get_datatype_constructors(ty);
        unsigned sz = constructors.size();
        TRACE("util_bug", tout << "get-non-rec constructor: " << sort_ref(ty, m) << "\n";
              tout << "forbidden: ";
              for (sort* s : forbidden_set) tout << sort_ref(s, m) << " ";
              tout << "\n";
              tout << "constructors: " << sz << "\n";
              for (func_decl* f : constructors) tout << func_decl_ref(f, m) << "\n";
              );
        // step 1)
        unsigned start = ++m_start;
        for (unsigned j = 0; j < sz; ++j) {        
            func_decl * c = constructors[(j + start) % sz];
            TRACE("util_bug", tout << "checking " << sort_ref(ty, m) << ": " << func_decl_ref(c, m) << "\n";);
            unsigned num_args = c->get_arity();
            unsigned i = 0;
            for (; i < num_args && !is_datatype(c->get_domain(i)); i++);
            if (i == num_args) {
                TRACE("util_bug", tout << "found non-rec " << func_decl_ref(c, m) << "\n";);
                return c;
            }
        }
        // step 2)
        for (unsigned j = 0; j < sz; ++j) {        
            func_decl * c = constructors[(j + start) % sz];
            TRACE("util_bug", tout << "non_rec_constructor c: " << j << " " << func_decl_ref(c, m) << "\n";);
            unsigned num_args = c->get_arity();
            unsigned i = 0;
            for (; i < num_args; i++) {
                sort * T_i = c->get_domain(i);
                TRACE("util_bug", tout << "c: " << i << " " << sort_ref(T_i, m) << "\n";);
                if (!is_datatype(T_i)) {
                    TRACE("util_bug", tout << sort_ref(T_i, m) << " is not a datatype\n";);
                    continue;
                }
                if (std::find(forbidden_set.begin(), forbidden_set.end(), T_i) != forbidden_set.end()) {
                    TRACE("util_bug", tout << sort_ref(T_i, m) << " is in forbidden_set\n";);
                    break;
                }
                forbidden_set.push_back(T_i);
                func_decl * nested_c = get_non_rec_constructor_core(T_i, forbidden_set);
                SASSERT(forbidden_set.back() == T_i);
                forbidden_set.pop_back();
                if (nested_c == nullptr)
                    break;
                TRACE("util_bug", tout << "nested_c: " << nested_c->get_name() << "\n";);
            }
            if (i == num_args)
                return c;
        }
        return nullptr;
    }

    unsigned util::get_constructor_idx(func_decl * f) const {
        unsigned idx = 0;
        def const& d = get_def(f->get_range());
        for (constructor* c : d) {
            if (c->name() == f->get_name()) {
                return idx;
            }
            ++idx;
        }
        UNREACHABLE();
        return 0;
    }

    unsigned util::get_recognizer_constructor_idx(func_decl * f) const {
        return get_constructor_idx(get_recognizer_constructor(f));
    }

    /**
       \brief Two datatype sorts s1 and s2 are siblings if they were
       defined together in the same mutually recursive definition.
    */
    bool util::are_siblings(sort * s1, sort * s2) {
        if (!is_datatype(s1) || !is_datatype(s2)) {
            return s1 == s2;
        }
        else {
            return get_def(s1).id() == get_def(s2).id();
        }
    }

    unsigned util::get_datatype_num_constructors(sort * ty) {
        def const& d = get_def(ty->get_name());
        return d.constructors().size();
    }

    void util::get_defs(sort* s0, ptr_vector<def>& defs) {
        svector<symbol> mark;
        ptr_buffer<sort> todo;
        todo.push_back(s0);
        mark.push_back(s0->get_name());
        while (!todo.empty()) {
            sort* s = todo.back();
            todo.pop_back();
            defs.push_back(&m_plugin->get_def(s->get_name()));
            def const& d = get_def(s);
            for (constructor* c : d) {
                for (accessor* a : *c) {
                    sort* s = a->range();
                    if (are_siblings(s0, s) && !mark.contains(s->get_name())) {
                        mark.push_back(s->get_name());
                        todo.push_back(s);
                    }
                }
            }
        }
    }

    void util::display_datatype(sort *s0, std::ostream& out) {
        ast_mark mark;
        ptr_buffer<sort> todo;
        SASSERT(is_datatype(s0));
        out << s0->get_name() << " where\n";
        todo.push_back(s0);
        mark.mark(s0, true);
        while (!todo.empty()) {
            sort* s = todo.back();
            todo.pop_back();
            out << s->get_name() << " =\n";
            ptr_vector<func_decl> const& cnstrs = *get_datatype_constructors(s);
            for (func_decl * cns : cnstrs) {
                out << "  " << cns->get_name() << " :: ";
                ptr_vector<func_decl> const & accs = *get_constructor_accessors(cns);
                for (func_decl* acc : accs) {
                    sort* s1 = acc->get_range();
                    out << "(" << acc->get_name() << ": " << s1->get_name() << ") "; 
                    if (is_datatype(s1) && are_siblings(s1, s0) && !mark.is_marked(s1)) {
                        mark.mark(s1, true);
                        todo.push_back(s1);
                    }          
                }
                out << "\n";
            }
        }
    }

    sort_ref util::mk_list_datatype(sort* elem, symbol const& name, 
                                    func_decl_ref& cons, func_decl_ref& is_cons, 
                                    func_decl_ref& hd, func_decl_ref& tl, 
                                    func_decl_ref& nil, func_decl_ref& is_nil) {

        accessor_decl* head_tail[2] = {
            mk_accessor_decl(m, symbol("head"), type_ref(elem)),
            mk_accessor_decl(m, symbol("tail"), type_ref(0))
        };
        constructor_decl* constrs[2] = {
            mk_constructor_decl(symbol("nil"), symbol("is_nil"), 0, nullptr),
            mk_constructor_decl(symbol("cons"), symbol("is_cons"), 2, head_tail)
        };
        decl::plugin& p = *get_plugin();

        sort_ref_vector sorts(m);
        datatype_decl * decl = mk_datatype_decl(*this, name, 0, nullptr, 2, constrs);
        bool is_ok = p.mk_datatypes(1, &decl, 0, nullptr, sorts);
        del_datatype_decl(decl);
        
        if (!is_ok) {
            return sort_ref(m);
        }
        sort* s = sorts.get(0);
        ptr_vector<func_decl> const& cnstrs = *get_datatype_constructors(s);
        SASSERT(cnstrs.size() == 2);
        nil = cnstrs[0];
        is_nil = get_constructor_is(cnstrs[0]);
        cons = cnstrs[1];
        is_cons = get_constructor_is(cnstrs[1]);
        ptr_vector<func_decl> const& acc = *get_constructor_accessors(cnstrs[1]);
        SASSERT(acc.size() == 2);
        hd = acc[0];
        tl = acc[1];
        return sort_ref(s, m);
    }

    sort_ref util::mk_pair_datatype(sort* a, sort* b, func_decl_ref& fst, func_decl_ref& snd, func_decl_ref& pair) {
        type_ref t1(a), t2(b);
        accessor_decl* fstd = mk_accessor_decl(m, symbol("fst"), t1);
        accessor_decl* sndd = mk_accessor_decl(m, symbol("snd"), t2);
        accessor_decl* accd[2] = { fstd, sndd };
        auto * p = mk_constructor_decl(symbol("pair"), symbol("is-pair"), 2, accd);
        auto* dt = mk_datatype_decl(*this, symbol("pair"), 0, nullptr, 1, &p);
        sort_ref_vector sorts(m);
        VERIFY(get_plugin()->mk_datatypes(1, &dt, 0, nullptr, sorts));
        del_datatype_decl(dt);
        sort* s = sorts.get(0);
        ptr_vector<func_decl> const& cnstrs = *get_datatype_constructors(s);
        SASSERT(cnstrs.size() == 1);
        ptr_vector<func_decl> const& acc = *get_constructor_accessors(cnstrs[0]);
        SASSERT(acc.size() == 2);
        fst = acc[0];
        snd = acc[1];
        pair = cnstrs[0];
        return sort_ref(s, m);
    }

    sort_ref util::mk_tuple_datatype(svector<std::pair<symbol, sort*>> const& elems, symbol const& name, symbol const& test, func_decl_ref& tup, func_decl_ref_vector& accs) {
        ptr_vector<accessor_decl> accd;
        for (auto const& e : elems) {
            type_ref t(e.second);
            accd.push_back(mk_accessor_decl(m, e.first, t));
        }
        auto* tuple = mk_constructor_decl(name, test, accd.size(), accd.c_ptr());
        auto* dt = mk_datatype_decl(*this, name, 0, nullptr, 1, &tuple);
        sort_ref_vector sorts(m);
        VERIFY(get_plugin()->mk_datatypes(1, &dt, 0, nullptr, sorts));
        del_datatype_decl(dt);
        sort* s = sorts.get(0);
        ptr_vector<func_decl> const& cnstrs = *get_datatype_constructors(s);
        SASSERT(cnstrs.size() == 1);
        ptr_vector<func_decl> const& acc = *get_constructor_accessors(cnstrs[0]);
        for (auto* f : acc) accs.push_back(f);
        tup = cnstrs[0];
        return sort_ref(s, m);
    }

}

datatype_decl * mk_datatype_decl(datatype_util& u, symbol const & n, unsigned num_params, sort*const* params, unsigned num_constructors, constructor_decl * const * cs) {
    datatype::decl::plugin* p = u.get_plugin();
    datatype::def* d = p->mk(n, num_params, params);
    for (unsigned i = 0; i < num_constructors; ++i) {
        d->add(cs[i]);
    }
    return d;
}<|MERGE_RESOLUTION|>--- conflicted
+++ resolved
@@ -474,13 +474,9 @@
                 }
                 out << "\n";
                 ++m_id_counter;
-<<<<<<< HEAD
 
                 // axioms for all accessors are generated when a constructor is applied => use constructor as pattern
-                m_manager->trace_stream() << "[mk-app] " << family_name << "#" << m_id_counter << " pattern " << family_name << "#" << constructor_id << "\n";
-=======
                 out << "[mk-app] " << family_name << "#" << m_id_counter << " pattern " << family_name << "#" << constructor_id << "\n";
->>>>>>> aafb16e8
                 ++m_id_counter;
                 m_axiom_bases.insert(f->get_name(), constructor_id + 4);
                 std::ostringstream var_sorts;
